--- conflicted
+++ resolved
@@ -42,142 +42,99 @@
   # Show statistics per linter.      
   show-stats: false
 
-<<<<<<< HEAD
-  depguard:
-    rules:
-      main:
-        deny:
-          # specify an error message to output when a denylisted package is used
-          - pkg: github.com/sirupsen/logrus
-            desc: "logging is allowed only by logutils.Log"
-
-  dogsled:
-    # checks assignments with too many blank identifiers; default is 2
-    max-blank-identifiers: 2
-
-  dupl:
-    # tokens count to trigger issue, 150 by default
-    threshold: 100
-
-  errcheck:
-    # report about not checking of errors in type assertions: `a := b.(MyStruct)`;
-    # default is false: such cases aren't reported by default.
-    check-type-assertions: false
-
-    # report about assignment of errors to blank identifier: `num, _ := strconv.Atoi(numStr)`;
-    # default is false: such cases aren't reported by default.
-    check-blank: false
-
-    # [deprecated] comma-separated list of pairs of the form pkg:regex
-    # the regex is used to ignore names within pkg. (default "fmt:.*").
-    # see https://github.com/kisielk/errcheck#the-deprecated-method for details
-    # ignore: fmt:.*,io/ioutil:^Read.*
-
-    # path to a file containing a list of functions to exclude from checking
-    # see https://github.com/kisielk/errcheck#excluding-functions for details
-    # exclude: /path/to/file.txt
-
-  exhaustive:
-    # indicates that switch statements are to be considered exhaustive if a
-    # 'default' case is present, even if all enum members aren't listed in the
-    # switch
-    default-signifies-exhaustive: false
-
-  funlen:
-    lines: 60
-    statements: 40
-
-  gocognit:
-    # minimal code complexity to report, 30 by default (but we recommend 10-20)
-    min-complexity: 10
-
-  nestif:
-    # minimal complexity of if statements to report, 5 by default
-    min-complexity: 4
-
-  goconst:
-    # minimal length of string constant, 3 by default
-    min-len: 3
-    # minimal occurrences count to trigger, 3 by default
-    min-occurrences: 5
-
-  gocritic:
-    # Which checks should be enabled; can't be combined with 'disabled-checks';
-    # See https://go-critic.github.io/overview#checks-overview
-    # To check which checks are enabled run `GL_DEBUG=gocritic golangci-lint run`
-    # By default list of stable checks is used.
-    # enabled-checks:
-    #  - rangeValCopy
-
-    # Which checks should be disabled; can't be combined with 'enabled-checks'; default is empty
-    # disabled-checks:
-    #  - regexpMust
-
-    # Enable multiple checks by tags, run `GL_DEBUG=gocritic golangci-lint run` to see all tags and checks.
-    # Empty list by default. See https://github.com/go-critic/go-critic#usage -> section "Tags".
-    # enabled-tags:
-    #  - performance
-    # disabled-tags:
-    #  - experimental
-
-    settings: # settings passed to gocritic
-      captLocal: # must be valid enabled check name
-        paramsOnly: true
-    #  rangeValCopy:
-    #    sizeThreshold: 32
-
-  gocyclo:
-    # minimal code complexity to report, 30 by default (but we recommend 10-20)
-    min-complexity: 10
-
-  godot:
-    # check all top-level comments, not only declarations
-    check-all: false
-
-  godox:
-    # report any comments starting with keywords, this is useful for TODO or FIXME comments that
-    # might be left in the code accidentally and should be resolved before merging
-    keywords: # default keywords are TODO, BUG, and FIXME, these can be overwritten by this setting
-      - NOTE
-      - OPTIMIZE # marks code that should be optimized before merging
-      - HACK # marks hack-arounds that should be removed before merging
-
-  gofmt:
-    # simplify code: gofmt with `-s` option, true by default
-    simplify: true
-
-  goimports:
-    # put imports beginning with prefix after 3rd-party packages;
-    # it's a comma-separated list of prefixes
-    local-prefixes: github.com/org/project
-
-  gosec:
-    excludes:
-      - G115
-
-  govet:
-    # report about shadowed variables
-    # check-shadowing: true
-
-    # settings per analyzer
-    settings:
-      printf: # analyzer name, run `go tool vet help` to see all analyzers
-        funcs: # run `go tool vet help printf` to see available settings for `printf` analyzer
-          - (github.com/golangci/golangci-lint/pkg/logutils.Log).Infof
-          - (github.com/golangci/golangci-lint/pkg/logutils.Log).Warnf
-          - (github.com/golangci/golangci-lint/pkg/logutils.Log).Errorf
-          - (github.com/golangci/golangci-lint/pkg/logutils.Log).Fatalf
-
-    # enable or disable analyzers by name
-    enable:
-      - atomicalign
-    enable-all: false
-    disable:
-      - shadow
-    disable-all: false
-
-  importas:
-    alias:
+linters:
+  # all available settings of specific linters
+  settings:
+    depguard:
+      rules:
+        main:
+          deny:
+            # specify an error message to output when a denylisted package is used
+            - pkg: github.com/sirupsen/logrus
+              desc: "logging is allowed only by logutils.Log"
+
+    dogsled:
+      # checks assignments with too many blank identifiers; default is 2
+      max-blank-identifiers: 2
+
+    dupl:
+      # tokens count to trigger issue, 150 by default
+      threshold: 100
+
+    errcheck:
+      # report about not checking of errors in type assertions: `a := b.(MyStruct)`;
+      # default is false: such cases aren't reported by default.
+      check-type-assertions: false
+
+      # report about assignment of errors to blank identifier: `num, _ := strconv.Atoi(numStr)`;
+      # default is false: such cases aren't reported by default.
+      check-blank: false
+
+
+    exhaustive:
+      # indicates that switch statements are to be considered exhaustive if a
+      # 'default' case is present, even if all enum members aren't listed in the
+      # switch
+      default-signifies-exhaustive: false
+
+    funlen:
+      lines: 60
+      statements: 40
+
+    gocognit:
+      # minimal code complexity to report, 30 by default (but we recommend 10-20)
+      min-complexity: 10
+
+    nestif:
+      # minimal complexity of if statements to report, 5 by default
+      min-complexity: 4
+
+    goconst:
+      # minimal length of string constant, 3 by default
+      min-len: 3
+      # minimal occurrences count to trigger, 3 by default
+      min-occurrences: 5
+
+    gocritic:
+      # Which checks should be enabled; can't be combined with 'disabled-checks';
+      # See https://go-critic.github.io/overview#checks-overview
+      # To check which checks are enabled run `GL_DEBUG=gocritic golangci-lint run`
+      # By default list of stable checks is used.
+      settings: # settings passed to gocritic
+        captLocal: # must be valid enabled check name
+          paramsOnly: true
+
+    gocyclo:
+      # minimal code complexity to report, 30 by default (but we recommend 10-20)
+      min-complexity: 10
+
+    godot:
+      # check all top-level comments, not only declarations
+      check-all: false
+
+    godox:
+      # report any comments starting with keywords, this is useful for TODO or FIXME comments that
+      # might be left in the code accidentally and should be resolved before merging
+      keywords: # default keywords are TODO, BUG, and FIXME, these can be overwritten by this setting
+        - NOTE
+        - OPTIMIZE # marks code that should be optimized before merging
+        - HACK # marks hack-arounds that should be removed before merging
+
+    gosec:
+      excludes:
+        - G115
+
+    govet:
+      # enable or disable analyzers by name
+      enable:
+        - atomicalign
+      enable-all: false
+      disable:
+        - shadow
+      disable-all: false
+
+   importas:
+     alias:
       - alias: appsv1api
         pkg: k8s.io/api/apps/v1
       - alias: corev1api
@@ -193,101 +150,8 @@
       - alias: storagev1api
         pkg: k8s.io/api/storage/v1
 
-  lll:
-=======
-linters:
-  # all available settings of specific linters
-  settings:
-    depguard:
-      rules:
-        main:
-          deny:
-            # specify an error message to output when a denylisted package is used
-            - pkg: github.com/sirupsen/logrus
-              desc: "logging is allowed only by logutils.Log"
-
-    dogsled:
-      # checks assignments with too many blank identifiers; default is 2
-      max-blank-identifiers: 2
-
-    dupl:
-      # tokens count to trigger issue, 150 by default
-      threshold: 100
-
-    errcheck:
-      # report about not checking of errors in type assertions: `a := b.(MyStruct)`;
-      # default is false: such cases aren't reported by default.
-      check-type-assertions: false
-
-      # report about assignment of errors to blank identifier: `num, _ := strconv.Atoi(numStr)`;
-      # default is false: such cases aren't reported by default.
-      check-blank: false
-
-
-    exhaustive:
-      # indicates that switch statements are to be considered exhaustive if a
-      # 'default' case is present, even if all enum members aren't listed in the
-      # switch
-      default-signifies-exhaustive: false
-
-    funlen:
-      lines: 60
-      statements: 40
-
-    gocognit:
-      # minimal code complexity to report, 30 by default (but we recommend 10-20)
-      min-complexity: 10
-
-    nestif:
-      # minimal complexity of if statements to report, 5 by default
-      min-complexity: 4
-
-    goconst:
-      # minimal length of string constant, 3 by default
-      min-len: 3
-      # minimal occurrences count to trigger, 3 by default
-      min-occurrences: 5
-
-    gocritic:
-      # Which checks should be enabled; can't be combined with 'disabled-checks';
-      # See https://go-critic.github.io/overview#checks-overview
-      # To check which checks are enabled run `GL_DEBUG=gocritic golangci-lint run`
-      # By default list of stable checks is used.
-      settings: # settings passed to gocritic
-        captLocal: # must be valid enabled check name
-          paramsOnly: true
-
-    gocyclo:
-      # minimal code complexity to report, 30 by default (but we recommend 10-20)
-      min-complexity: 10
-
-    godot:
-      # check all top-level comments, not only declarations
-      check-all: false
-
-    godox:
-      # report any comments starting with keywords, this is useful for TODO or FIXME comments that
-      # might be left in the code accidentally and should be resolved before merging
-      keywords: # default keywords are TODO, BUG, and FIXME, these can be overwritten by this setting
-        - NOTE
-        - OPTIMIZE # marks code that should be optimized before merging
-        - HACK # marks hack-arounds that should be removed before merging
-
-    gosec:
-      excludes:
-        - G115
-
-    govet:
-      # enable or disable analyzers by name
-      enable:
-        - atomicalign
-      enable-all: false
-      disable:
-        - shadow
-      disable-all: false
 
     lll:
->>>>>>> f0fde6e1
     # max line length, lines longer will be reported. Default is 120.
     # '\t' is counted as 1 character by default, and can be changed with the tab-width option
       line-length: 120
