--- conflicted
+++ resolved
@@ -103,11 +103,7 @@
 
 local_resource(
     "restic_binary",
-<<<<<<< HEAD
-    cmd = 'cd ' + '.' + ';rm -rf ../restic; BIN=velero GOOS=linux GOARCH=amd64 GOARM="" RESTIC_VERSION=0.13.1 OUTPUT_DIR=../velero/_tiltbuild/restic ./hack/build-restic.sh',
-=======
     cmd = 'cd ' + '.' + ';mkdir -p _tiltbuild/restic; BIN=velero GOOS=linux GOARCH=amd64 GOARM="" RESTIC_VERSION=0.13.1 OUTPUT_DIR=_tiltbuild/restic ./hack/build-restic.sh',
->>>>>>> ec88dc52
 )
 
 # Note: we need a distro with a bash shell to exec into the Velero container
