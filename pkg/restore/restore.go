/*
Copyright The Velero Contributors.

Licensed under the Apache License, Version 2.0 (the "License");
you may not use this file except in compliance with the License.
You may obtain a copy of the License at

    http://www.apache.org/licenses/LICENSE-2.0

Unless required by applicable law or agreed to in writing, software
distributed under the License is distributed on an "AS IS" BASIS,
WITHOUT WARRANTIES OR CONDITIONS OF ANY KIND, either express or implied.
See the License for the specific language governing permissions and
limitations under the License.
*/

package restore

import (
	go_context "context"
	"encoding/json"
	"fmt"
	"io"
	"io/ioutil"
	"path/filepath"
	"sort"
	"strings"
	"sync"
	"time"

	"github.com/google/uuid"
	"github.com/pkg/errors"
	"github.com/sirupsen/logrus"
	v1 "k8s.io/api/core/v1"
	"k8s.io/apimachinery/pkg/api/equality"
	apierrors "k8s.io/apimachinery/pkg/api/errors"
	metav1 "k8s.io/apimachinery/pkg/apis/meta/v1"
	"k8s.io/apimachinery/pkg/apis/meta/v1/unstructured"
	"k8s.io/apimachinery/pkg/labels"
	"k8s.io/apimachinery/pkg/runtime"
	"k8s.io/apimachinery/pkg/runtime/schema"
	kubeerrs "k8s.io/apimachinery/pkg/util/errors"
	"k8s.io/apimachinery/pkg/util/sets"
	"k8s.io/apimachinery/pkg/util/wait"
	corev1 "k8s.io/client-go/kubernetes/typed/core/v1"
	"k8s.io/client-go/tools/cache"
	crclient "sigs.k8s.io/controller-runtime/pkg/client"

	"github.com/vmware-tanzu/velero/internal/credentials"
	"github.com/vmware-tanzu/velero/internal/hook"
	velerov1api "github.com/vmware-tanzu/velero/pkg/apis/velero/v1"
	"github.com/vmware-tanzu/velero/pkg/archive"
	"github.com/vmware-tanzu/velero/pkg/client"
	"github.com/vmware-tanzu/velero/pkg/discovery"
	"github.com/vmware-tanzu/velero/pkg/features"
	"github.com/vmware-tanzu/velero/pkg/kuberesource"
	"github.com/vmware-tanzu/velero/pkg/label"
	"github.com/vmware-tanzu/velero/pkg/plugin/framework"
	"github.com/vmware-tanzu/velero/pkg/plugin/velero"
	riav2 "github.com/vmware-tanzu/velero/pkg/plugin/velero/restoreitemaction/v2"
	vsv1 "github.com/vmware-tanzu/velero/pkg/plugin/velero/volumesnapshotter/v1"
	"github.com/vmware-tanzu/velero/pkg/podexec"
	"github.com/vmware-tanzu/velero/pkg/podvolume"
	"github.com/vmware-tanzu/velero/pkg/util/boolptr"
	"github.com/vmware-tanzu/velero/pkg/util/collections"
	"github.com/vmware-tanzu/velero/pkg/util/filesystem"
	"github.com/vmware-tanzu/velero/pkg/util/kube"
	"github.com/vmware-tanzu/velero/pkg/volume"
)

type VolumeSnapshotterGetter interface {
	GetVolumeSnapshotter(name string) (vsv1.VolumeSnapshotter, error)
}

type Request struct {
	*velerov1api.Restore

	Log              logrus.FieldLogger
	Backup           *velerov1api.Backup
	PodVolumeBackups []*velerov1api.PodVolumeBackup
	VolumeSnapshots  []*volume.Snapshot
	BackupReader     io.Reader
}

// Restorer knows how to restore a backup.
type Restorer interface {
	// Restore restores the backup data from backupReader, returning warnings and errors.
	Restore(req Request,
<<<<<<< HEAD
		actions []riav1.RestoreItemAction,
=======
		actions []riav2.RestoreItemAction,
		snapshotLocationLister listers.VolumeSnapshotLocationLister,
>>>>>>> 745d573d
		volumeSnapshotterGetter VolumeSnapshotterGetter,
	) (Result, Result)
	RestoreWithResolvers(
		req Request,
		restoreItemActionResolver framework.RestoreItemActionResolverV2,
		itemSnapshotterResolver framework.ItemSnapshotterResolver,
		volumeSnapshotterGetter VolumeSnapshotterGetter,
	) (Result, Result)
}

// kubernetesRestorer implements Restorer for restoring into a Kubernetes cluster.
type kubernetesRestorer struct {
	discoveryHelper            discovery.Helper
	dynamicFactory             client.DynamicFactory
	namespaceClient            corev1.NamespaceInterface
	podVolumeRestorerFactory   podvolume.RestorerFactory
	podVolumeTimeout           time.Duration
	resourceTerminatingTimeout time.Duration
	resourcePriorities         Priorities
	fileSystem                 filesystem.Interface
	pvRenamer                  func(string) (string, error)
	logger                     logrus.FieldLogger
	podCommandExecutor         podexec.PodCommandExecutor
	podGetter                  cache.Getter
	credentialFileStore        credentials.FileStore
	kbClient                   crclient.Client
}

// NewKubernetesRestorer creates a new kubernetesRestorer.
func NewKubernetesRestorer(
	discoveryHelper discovery.Helper,
	dynamicFactory client.DynamicFactory,
	resourcePriorities Priorities,
	namespaceClient corev1.NamespaceInterface,
	podVolumeRestorerFactory podvolume.RestorerFactory,
	podVolumeTimeout time.Duration,
	resourceTerminatingTimeout time.Duration,
	logger logrus.FieldLogger,
	podCommandExecutor podexec.PodCommandExecutor,
	podGetter cache.Getter,
	credentialStore credentials.FileStore,
	kbClient crclient.Client,
) (Restorer, error) {
	return &kubernetesRestorer{
		discoveryHelper:            discoveryHelper,
		dynamicFactory:             dynamicFactory,
		namespaceClient:            namespaceClient,
		podVolumeRestorerFactory:   podVolumeRestorerFactory,
		podVolumeTimeout:           podVolumeTimeout,
		resourceTerminatingTimeout: resourceTerminatingTimeout,
		resourcePriorities:         resourcePriorities,
		logger:                     logger,
		pvRenamer: func(string) (string, error) {
			veleroCloneUuid, err := uuid.NewRandom()
			if err != nil {
				return "", errors.WithStack(err)
			}
			veleroCloneName := "velero-clone-" + veleroCloneUuid.String()
			return veleroCloneName, nil
		},
		fileSystem:          filesystem.NewFileSystem(),
		podCommandExecutor:  podCommandExecutor,
		podGetter:           podGetter,
		credentialFileStore: credentialStore,
		kbClient:            kbClient,
	}, nil
}

// Restore executes a restore into the target Kubernetes cluster according to the restore spec
// and using data from the provided backup/backup reader. Returns a warnings and errors RestoreResult,
// respectively, summarizing info about the restore.
func (kr *kubernetesRestorer) Restore(
	req Request,
<<<<<<< HEAD
	actions []riav1.RestoreItemAction,
=======
	actions []riav2.RestoreItemAction,
	snapshotLocationLister listers.VolumeSnapshotLocationLister,
>>>>>>> 745d573d
	volumeSnapshotterGetter VolumeSnapshotterGetter,
) (Result, Result) {
	resolver := framework.NewRestoreItemActionResolverV2(actions)
	snapshotItemResolver := framework.NewItemSnapshotterResolver(nil)
	return kr.RestoreWithResolvers(req, resolver, snapshotItemResolver, volumeSnapshotterGetter)
}

func (kr *kubernetesRestorer) RestoreWithResolvers(
	req Request,
	restoreItemActionResolver framework.RestoreItemActionResolverV2,
	itemSnapshotterResolver framework.ItemSnapshotterResolver,
	volumeSnapshotterGetter VolumeSnapshotterGetter,
) (Result, Result) {
	// metav1.LabelSelectorAsSelector converts a nil LabelSelector to a
	// Nothing Selector, i.e. a selector that matches nothing. We want
	// a selector that matches everything. This can be accomplished by
	// passing a non-nil empty LabelSelector.
	ls := req.Restore.Spec.LabelSelector
	if ls == nil {
		ls = &metav1.LabelSelector{}
	}

	var OrSelectors []labels.Selector
	if req.Restore.Spec.OrLabelSelectors != nil {
		for _, s := range req.Restore.Spec.OrLabelSelectors {
			labelAsSelector, err := metav1.LabelSelectorAsSelector(s)
			if err != nil {
				return Result{}, Result{Velero: []string{err.Error()}}
			}
			OrSelectors = append(OrSelectors, labelAsSelector)
		}
	}

	selector, err := metav1.LabelSelectorAsSelector(ls)
	if err != nil {
		return Result{}, Result{Velero: []string{err.Error()}}
	}

	// Get resource includes-excludes.
	resourceIncludesExcludes := collections.GetResourceIncludesExcludes(
		kr.discoveryHelper,
		req.Restore.Spec.IncludedResources,
		req.Restore.Spec.ExcludedResources,
	)

	// Get resource status includes-excludes. Defaults to excluding all resources
	var restoreStatusIncludesExcludes *collections.IncludesExcludes

	if req.Restore.Spec.RestoreStatus != nil {
		restoreStatusIncludesExcludes = collections.GetResourceIncludesExcludes(
			kr.discoveryHelper,
			req.Restore.Spec.RestoreStatus.IncludedResources,
			req.Restore.Spec.RestoreStatus.ExcludedResources,
		)
	}

	// Get namespace includes-excludes.
	namespaceIncludesExcludes := collections.NewIncludesExcludes().
		Includes(req.Restore.Spec.IncludedNamespaces...).
		Excludes(req.Restore.Spec.ExcludedNamespaces...)

	resolvedActions, err := restoreItemActionResolver.ResolveActions(kr.discoveryHelper, kr.logger)
	if err != nil {
		return Result{}, Result{Velero: []string{err.Error()}}
	}

	resolvedItemSnapshotterActions, err := itemSnapshotterResolver.ResolveActions(kr.discoveryHelper, kr.logger)
	if err != nil {
		return Result{}, Result{Velero: []string{err.Error()}}
	}

	podVolumeTimeout := kr.podVolumeTimeout
	if val := req.Restore.Annotations[velerov1api.PodVolumeOperationTimeoutAnnotation]; val != "" {
		parsed, err := time.ParseDuration(val)
		if err != nil {
			req.Log.WithError(errors.WithStack(err)).Errorf(
				"Unable to parse pod volume timeout annotation %s, using server value.",
				val,
			)
		} else {
			podVolumeTimeout = parsed
		}
	}

	ctx, cancelFunc := go_context.WithTimeout(go_context.Background(), podVolumeTimeout)
	defer cancelFunc()

	var podVolumeRestorer podvolume.Restorer
	if kr.podVolumeRestorerFactory != nil {
		podVolumeRestorer, err = kr.podVolumeRestorerFactory.NewRestorer(ctx, req.Restore)
		if err != nil {
			return Result{}, Result{Velero: []string{err.Error()}}
		}
	}

	resourceRestoreHooks, err := hook.GetRestoreHooksFromSpec(&req.Restore.Spec.Hooks)
	if err != nil {
		return Result{}, Result{Velero: []string{err.Error()}}
	}
	hooksCtx, hooksCancelFunc := go_context.WithCancel(go_context.Background())
	waitExecHookHandler := &hook.DefaultWaitExecHookHandler{
		PodCommandExecutor: kr.podCommandExecutor,
		ListWatchFactory: &hook.DefaultListWatchFactory{
			PodsGetter: kr.podGetter,
		},
	}

	pvRestorer := &pvRestorer{
		logger:                  req.Log,
		backup:                  req.Backup,
		snapshotVolumes:         req.Backup.Spec.SnapshotVolumes,
		restorePVs:              req.Restore.Spec.RestorePVs,
		volumeSnapshots:         req.VolumeSnapshots,
		volumeSnapshotterGetter: volumeSnapshotterGetter,
		kbclient:                kr.kbClient,
		credentialFileStore:     kr.credentialFileStore,
	}

	restoreCtx := &restoreContext{
		backup:                         req.Backup,
		backupReader:                   req.BackupReader,
		restore:                        req.Restore,
		resourceIncludesExcludes:       resourceIncludesExcludes,
		resourceStatusIncludesExcludes: restoreStatusIncludesExcludes,
		namespaceIncludesExcludes:      namespaceIncludesExcludes,
		chosenGrpVersToRestore:         make(map[string]ChosenGroupVersion),
		selector:                       selector,
		OrSelectors:                    OrSelectors,
		log:                            req.Log,
		dynamicFactory:                 kr.dynamicFactory,
		fileSystem:                     kr.fileSystem,
		namespaceClient:                kr.namespaceClient,
		restoreItemActions:             resolvedActions,
		itemSnapshotterActions:         resolvedItemSnapshotterActions,
		volumeSnapshotterGetter:        volumeSnapshotterGetter,
		podVolumeRestorer:              podVolumeRestorer,
		podVolumeErrs:                  make(chan error),
		pvsToProvision:                 sets.NewString(),
		pvRestorer:                     pvRestorer,
		volumeSnapshots:                req.VolumeSnapshots,
		podVolumeBackups:               req.PodVolumeBackups,
		resourceTerminatingTimeout:     kr.resourceTerminatingTimeout,
		resourceClients:                make(map[resourceClientKey]client.Dynamic),
		restoredItems:                  make(map[velero.ResourceIdentifier]struct{}),
		renamedPVs:                     make(map[string]string),
		pvRenamer:                      kr.pvRenamer,
		discoveryHelper:                kr.discoveryHelper,
		resourcePriorities:             kr.resourcePriorities,
		resourceRestoreHooks:           resourceRestoreHooks,
		hooksErrs:                      make(chan error),
		waitExecHookHandler:            waitExecHookHandler,
		hooksContext:                   hooksCtx,
		hooksCancelFunc:                hooksCancelFunc,
		kbClient:                       kr.kbClient,
	}

	return restoreCtx.execute()
}

type restoreContext struct {
	backup                         *velerov1api.Backup
	backupReader                   io.Reader
	restore                        *velerov1api.Restore
	restoreDir                     string
	resourceIncludesExcludes       *collections.IncludesExcludes
	resourceStatusIncludesExcludes *collections.IncludesExcludes
	namespaceIncludesExcludes      *collections.IncludesExcludes
	chosenGrpVersToRestore         map[string]ChosenGroupVersion
	selector                       labels.Selector
	OrSelectors                    []labels.Selector
	log                            logrus.FieldLogger
	dynamicFactory                 client.DynamicFactory
	fileSystem                     filesystem.Interface
	namespaceClient                corev1.NamespaceInterface
	restoreItemActions             []framework.RestoreItemResolvedActionV2
	itemSnapshotterActions         []framework.ItemSnapshotterResolvedAction
	volumeSnapshotterGetter        VolumeSnapshotterGetter
	podVolumeRestorer              podvolume.Restorer
	podVolumeWaitGroup             sync.WaitGroup
	podVolumeErrs                  chan error
	pvsToProvision                 sets.String
	pvRestorer                     PVRestorer
	volumeSnapshots                []*volume.Snapshot
	podVolumeBackups               []*velerov1api.PodVolumeBackup
	resourceTerminatingTimeout     time.Duration
	resourceClients                map[resourceClientKey]client.Dynamic
	restoredItems                  map[velero.ResourceIdentifier]struct{}
	renamedPVs                     map[string]string
	pvRenamer                      func(string) (string, error)
	discoveryHelper                discovery.Helper
	resourcePriorities             Priorities
	hooksWaitGroup                 sync.WaitGroup
	hooksErrs                      chan error
	resourceRestoreHooks           []hook.ResourceRestoreHook
	waitExecHookHandler            hook.WaitExecHookHandler
	hooksContext                   go_context.Context
	hooksCancelFunc                go_context.CancelFunc
	kbClient                       crclient.Client
}

type resourceClientKey struct {
	resource  schema.GroupVersionResource
	namespace string
}

// getOrderedResources returns an ordered list of resource identifiers to restore,
// based on the provided resource priorities and backup contents. The returned list
// begins with all of the high prioritized resources (in order), ends with all of
// the low prioritized resources(in order), and an alphabetized list of resources
// in the backup(pick out the prioritized resources) is put in the middle.
func getOrderedResources(resourcePriorities Priorities, backupResources map[string]*archive.ResourceItems) []string {
	priorities := map[string]struct{}{}
	for _, priority := range resourcePriorities.HighPriorities {
		priorities[priority] = struct{}{}
	}
	for _, priority := range resourcePriorities.LowPriorities {
		priorities[priority] = struct{}{}
	}

	// pick the prioritized resources out
	var orderedBackupResources []string
	for resource := range backupResources {
		if _, exist := priorities[resource]; exist {
			continue
		}
		orderedBackupResources = append(orderedBackupResources, resource)
	}
	// alphabetize resources in the backup
	sort.Strings(orderedBackupResources)

	list := append(resourcePriorities.HighPriorities, orderedBackupResources...)
	return append(list, resourcePriorities.LowPriorities...)
}

type progressUpdate struct {
	totalItems, itemsRestored int
}

func (ctx *restoreContext) execute() (Result, Result) {
	warnings, errs := Result{}, Result{}

	ctx.log.Infof("Starting restore of backup %s", kube.NamespaceAndName(ctx.backup))

	dir, err := archive.NewExtractor(ctx.log, ctx.fileSystem).UnzipAndExtractBackup(ctx.backupReader)
	if err != nil {
		ctx.log.Infof("error unzipping and extracting: %v", err)
		errs.AddVeleroError(err)
		return warnings, errs
	}
	defer ctx.fileSystem.RemoveAll(dir)

	// Need to set this for additionalItems to be restored.
	ctx.restoreDir = dir

	backupResources, err := archive.NewParser(ctx.log, ctx.fileSystem).Parse(ctx.restoreDir)
	// If ErrNotExist occurs, it implies that the backup to be restored includes zero items.
	// Need to add a warning about it and jump out of the function.
	if errors.Cause(err) == archive.ErrNotExist {
		warnings.AddVeleroError(errors.Wrap(err, "zero items to be restored"))
		return warnings, errs
	}
	if err != nil {
		errs.AddVeleroError(errors.Wrap(err, "error parsing backup contents"))
		return warnings, errs
	}

	// TODO: Remove outer feature flag check to make this feature a default in Velero.
	if features.IsEnabled(velerov1api.APIGroupVersionsFeatureFlag) {
		if ctx.backup.Status.FormatVersion >= "1.1.0" {
			if err := ctx.chooseAPIVersionsToRestore(); err != nil {
				errs.AddVeleroError(errors.Wrap(err, "choosing API version to restore"))
				return warnings, errs
			}
		}
	}

	update := make(chan progressUpdate)

	quit := make(chan struct{})

	go func() {
		ticker := time.NewTicker(1 * time.Second)
		var lastUpdate *progressUpdate
		for {
			select {
			case <-quit:
				ticker.Stop()
				return
			case val := <-update:
				lastUpdate = &val
			case <-ticker.C:
				if lastUpdate != nil {
					updated := ctx.restore.DeepCopy()
					if updated.Status.Progress == nil {
						updated.Status.Progress = &velerov1api.RestoreProgress{}
					}
					updated.Status.Progress.TotalItems = lastUpdate.totalItems
					updated.Status.Progress.ItemsRestored = lastUpdate.itemsRestored
					err = kube.PatchResource(ctx.restore, updated, ctx.kbClient)
					if err != nil {
						ctx.log.WithError(errors.WithStack((err))).
							Warn("Got error trying to update restore's status.progress")
					}
					lastUpdate = nil
				}
			}
		}
	}()

	// totalItems: previously discovered items, i: iteration counter.
	totalItems, processedItems, existingNamespaces := 0, 0, sets.NewString()

	// First restore CRDs. This is needed so that they are available in the cluster
	// when getOrderedResourceCollection is called again on the whole backup and
	// needs to validate all resources listed.
	crdResourceCollection, processedResources, w, e := ctx.getOrderedResourceCollection(
		backupResources,
		make([]restoreableResource, 0),
		sets.NewString(),
		Priorities{HighPriorities: []string{"customresourcedefinitions"}},
		false,
	)
	warnings.Merge(&w)
	errs.Merge(&e)

	for _, selectedResource := range crdResourceCollection {
		totalItems += selectedResource.totalItems
	}

	for _, selectedResource := range crdResourceCollection {
		var w, e Result
		// Restore this resource
		processedItems, w, e = ctx.processSelectedResource(
			selectedResource,
			totalItems,
			processedItems,
			existingNamespaces,
			update,
		)
		warnings.Merge(&w)
		errs.Merge(&e)
	}

	// Restore everything else
	selectedResourceCollection, _, w, e := ctx.getOrderedResourceCollection(
		backupResources,
		crdResourceCollection,
		processedResources,
		ctx.resourcePriorities,
		true,
	)
	warnings.Merge(&w)
	errs.Merge(&e)

	// reset processedItems and totalItems before processing full resource list
	processedItems = 0
	totalItems = 0
	for _, selectedResource := range selectedResourceCollection {
		totalItems += selectedResource.totalItems
	}

	for _, selectedResource := range selectedResourceCollection {
		var w, e Result
		// Restore this resource
		processedItems, w, e = ctx.processSelectedResource(
			selectedResource,
			totalItems,
			processedItems,
			existingNamespaces,
			update,
		)
		warnings.Merge(&w)
		errs.Merge(&e)
	}

	// Close the progress update channel.
	quit <- struct{}{}

	// Do a final progress update as stopping the ticker might have left last few
	// updates from taking place.
	updated := ctx.restore.DeepCopy()
	if updated.Status.Progress == nil {
		updated.Status.Progress = &velerov1api.RestoreProgress{}
	}
	updated.Status.Progress.TotalItems = len(ctx.restoredItems)
	updated.Status.Progress.ItemsRestored = len(ctx.restoredItems)

	err = kube.PatchResource(ctx.restore, updated, ctx.kbClient)
	if err != nil {
		ctx.log.WithError(errors.WithStack((err))).Warn("Updating restore status.progress")
	}

	// Wait for all of the pod volume restore goroutines to be done, which is
	// only possible once all of their errors have been received by the loop
	// below, then close the podVolumeErrs channel so the loop terminates.
	go func() {
		ctx.log.Info("Waiting for all pod volume restores to complete")

		// TODO timeout?
		ctx.podVolumeWaitGroup.Wait()
		close(ctx.podVolumeErrs)
	}()

	// This loop will only terminate when the ctx.podVolumeErrs channel is closed
	// in the above goroutine, *after* all errors from the goroutines have been
	// received by this loop.
	for err := range ctx.podVolumeErrs {
		// TODO: not ideal to be adding these to Velero-level errors
		// rather than a specific namespace, but don't have a way
		// to track the namespace right now.
		errs.Velero = append(errs.Velero, err.Error())
	}
	ctx.log.Info("Done waiting for all pod volume restores to complete")

	// Wait for all post-restore exec hooks with same logic as pod volume wait above.
	go func() {
		ctx.log.Info("Waiting for all post-restore-exec hooks to complete")

		ctx.hooksWaitGroup.Wait()
		close(ctx.hooksErrs)
	}()
	for err := range ctx.hooksErrs {
		errs.Velero = append(errs.Velero, err.Error())
	}
	ctx.log.Info("Done waiting for all post-restore exec hooks to complete")

	return warnings, errs
}

// Process and restore one restoreableResource from the backup and update restore progress
// metadata. At this point, the resource has already been validated and counted for inclusion
// in the expected total restore count.
func (ctx *restoreContext) processSelectedResource(
	selectedResource restoreableResource,
	totalItems int,
	processedItems int,
	existingNamespaces sets.String,
	update chan progressUpdate,
) (int, Result, Result) {
	warnings, errs := Result{}, Result{}
	groupResource := schema.ParseGroupResource(selectedResource.resource)

	for namespace, selectedItems := range selectedResource.selectedItemsByNamespace {
		for _, selectedItem := range selectedItems {
			// If we don't know whether this namespace exists yet, attempt to create
			// it in order to ensure it exists. Try to get it from the backup tarball
			// (in order to get any backed-up metadata), but if we don't find it there,
			// create a blank one.
			if namespace != "" && !existingNamespaces.Has(selectedItem.targetNamespace) {
				logger := ctx.log.WithField("namespace", namespace)

				ns := getNamespace(
					logger,
					archive.GetItemFilePath(ctx.restoreDir, "namespaces", "", namespace),
					selectedItem.targetNamespace,
				)
				_, nsCreated, err := kube.EnsureNamespaceExistsAndIsReady(
					ns,
					ctx.namespaceClient,
					ctx.resourceTerminatingTimeout,
				)
				if err != nil {
					errs.AddVeleroError(err)
					continue
				}

				// Add the newly created namespace to the list of restored items.
				if nsCreated {
					itemKey := velero.ResourceIdentifier{
						GroupResource: kuberesource.Namespaces,
						Namespace:     ns.Namespace,
						Name:          ns.Name,
					}
					ctx.restoredItems[itemKey] = struct{}{}
				}

				// Keep track of namespaces that we know exist so we don't
				// have to try to create them multiple times.
				existingNamespaces.Insert(selectedItem.targetNamespace)
			}

			obj, err := archive.Unmarshal(ctx.fileSystem, selectedItem.path)
			if err != nil {
				errs.Add(
					selectedItem.targetNamespace,
					fmt.Errorf(
						"error decoding %q: %v",
						strings.Replace(selectedItem.path, ctx.restoreDir+"/", "", -1),
						err,
					),
				)
				continue
			}

			w, e := ctx.restoreItem(obj, groupResource, selectedItem.targetNamespace)
			warnings.Merge(&w)
			errs.Merge(&e)
			processedItems++

			// totalItems keeps the count of items previously known. There
			// may be additional items restored by plugins. We want to include
			// the additional items by looking at restoredItems at the same
			// time, we don't want previously known items counted twice as
			// they are present in both restoredItems and totalItems.
			actualTotalItems := len(ctx.restoredItems) + (totalItems - processedItems)
			update <- progressUpdate{
				totalItems:    actualTotalItems,
				itemsRestored: len(ctx.restoredItems),
			}
			ctx.log.WithFields(map[string]interface{}{
				"progress":  "",
				"resource":  groupResource.String(),
				"namespace": selectedItem.targetNamespace,
				"name":      selectedItem.name,
			}).Infof("Restored %d items out of an estimated total of %d (estimate will change throughout the restore)", len(ctx.restoredItems), actualTotalItems)
		}
	}

	// If we just restored custom resource definitions (CRDs), refresh
	// discovery because the restored CRDs may have created new APIs that
	// didn't previously exist in the cluster, and we want to be able to
	// resolve & restore instances of them in subsequent loop iterations.
	if groupResource == kuberesource.CustomResourceDefinitions {
		if err := ctx.discoveryHelper.Refresh(); err != nil {
			warnings.Add("", errors.Wrap(err, "refresh discovery after restoring CRDs"))
		}
	}
	return processedItems, warnings, errs
}

// getNamespace returns a namespace API object that we should attempt to
// create before restoring anything into it. It will come from the backup
// tarball if it exists, else will be a new one. If from the tarball, it
// will retain its labels, annotations, and spec.
func getNamespace(logger logrus.FieldLogger, path, remappedName string) *v1.Namespace {
	var nsBytes []byte
	var err error

	if nsBytes, err = ioutil.ReadFile(path); err != nil {
		return &v1.Namespace{
			ObjectMeta: metav1.ObjectMeta{
				Name: remappedName,
			},
		}
	}

	var backupNS v1.Namespace
	if err := json.Unmarshal(nsBytes, &backupNS); err != nil {
		logger.Warnf("Error unmarshalling namespace from backup, creating new one.")
		return &v1.Namespace{
			ObjectMeta: metav1.ObjectMeta{
				Name: remappedName,
			},
		}
	}

	return &v1.Namespace{
		ObjectMeta: metav1.ObjectMeta{
			Name:        remappedName,
			Labels:      backupNS.Labels,
			Annotations: backupNS.Annotations,
		},
		Spec: backupNS.Spec,
	}
}

func (ctx *restoreContext) getApplicableActions(groupResource schema.GroupResource, namespace string) []framework.RestoreItemResolvedActionV2 {
	var actions []framework.RestoreItemResolvedActionV2
	for _, action := range ctx.restoreItemActions {
		if action.ShouldUse(groupResource, namespace, nil, ctx.log) {
			actions = append(actions, action)
		}
	}
	return actions
}

func (ctx *restoreContext) getApplicableItemSnapshotters(groupResource schema.GroupResource, namespace string) []framework.ItemSnapshotterResolvedAction {
	var actions []framework.ItemSnapshotterResolvedAction
	for _, action := range ctx.itemSnapshotterActions {
		if action.ShouldUse(groupResource, namespace, nil, ctx.log) {
			actions = append(actions, action)
		}
	}

	return actions
}

func (ctx *restoreContext) shouldRestore(name string, pvClient client.Dynamic) (bool, error) {
	pvLogger := ctx.log.WithField("pvName", name)

	var shouldRestore bool
	err := wait.PollImmediate(time.Second, ctx.resourceTerminatingTimeout, func() (bool, error) {
		unstructuredPV, err := pvClient.Get(name, metav1.GetOptions{})
		if apierrors.IsNotFound(err) {
			pvLogger.Debug("PV not found, safe to restore")
			// PV not found, can safely exit loop and proceed with restore.
			shouldRestore = true
			return true, nil
		}
		if err != nil {
			return false, errors.Wrapf(err, "could not retrieve in-cluster copy of PV %s", name)
		}

		clusterPV := new(v1.PersistentVolume)
		if err := runtime.DefaultUnstructuredConverter.FromUnstructured(unstructuredPV.Object, clusterPV); err != nil {
			return false, errors.Wrap(err, "error converting PV from unstructured")
		}

		if clusterPV.Status.Phase == v1.VolumeReleased || clusterPV.DeletionTimestamp != nil {
			// PV was found and marked for deletion, or it was released; wait for it to go away.
			pvLogger.Debugf("PV found, but marked for deletion, waiting")
			return false, nil
		}

		// Check for the namespace and PVC to see if anything that's referencing the PV is deleting.
		// If either the namespace or PVC is in a deleting/terminating state, wait for them to finish before
		// trying to restore the PV
		// Not doing so may result in the underlying PV disappearing but not restoring due to timing issues,
		// then the PVC getting restored and showing as lost.
		if clusterPV.Spec.ClaimRef == nil {
			pvLogger.Debugf("PV is not marked for deletion and is not claimed by a PVC")
			return true, nil
		}

		namespace := clusterPV.Spec.ClaimRef.Namespace
		pvcName := clusterPV.Spec.ClaimRef.Name

		// Have to create the PVC client here because we don't know what namespace we're using til we get to this point.
		// Using a dynamic client since it's easier to mock for testing
		pvcResource := metav1.APIResource{Name: "persistentvolumeclaims", Namespaced: true}
		pvcClient, err := ctx.dynamicFactory.ClientForGroupVersionResource(schema.GroupVersion{Group: "", Version: "v1"}, pvcResource, namespace)
		if err != nil {
			return false, errors.Wrapf(err, "error getting pvc client")
		}

		pvc, err := pvcClient.Get(pvcName, metav1.GetOptions{})
		if apierrors.IsNotFound(err) {
			pvLogger.Debugf("PVC %s for PV not found, waiting", pvcName)
			// PVC wasn't found, but the PV still exists, so continue to wait.
			return false, nil
		}
		if err != nil {
			return false, errors.Wrapf(err, "error getting claim %s for persistent volume", pvcName)
		}

		if pvc != nil && pvc.GetDeletionTimestamp() != nil {
			pvLogger.Debugf("PVC for PV marked for deletion, waiting")
			// PVC is still deleting, continue to wait.
			return false, nil
		}

		// Check the namespace associated with the claimRef to see if it's
		// deleting/terminating before proceeding.
		ns, err := ctx.namespaceClient.Get(go_context.TODO(), namespace, metav1.GetOptions{})
		if apierrors.IsNotFound(err) {
			pvLogger.Debugf("namespace %s for PV not found, waiting", namespace)
			// Namespace not found but the PV still exists, so continue to wait.
			return false, nil
		}
		if err != nil {
			return false, errors.Wrapf(err, "error getting namespace %s associated with PV %s", namespace, name)
		}

		if ns != nil && (ns.GetDeletionTimestamp() != nil || ns.Status.Phase == v1.NamespaceTerminating) {
			pvLogger.Debugf("namespace %s associated with PV is deleting, waiting", namespace)
			// Namespace is in the process of deleting, keep looping.
			return false, nil
		}

		// None of the PV, PVC, or NS are marked for deletion, break the loop.
		pvLogger.Debug("PV, associated PVC and namespace are not marked for deletion")
		return true, nil
	})

	if err == wait.ErrWaitTimeout {
		pvLogger.Warn("timeout reached waiting for persistent volume to delete")
	}

	return shouldRestore, err
}

// crdAvailable waits for a CRD to be available for use before letting the
// restore continue.
func (ctx *restoreContext) crdAvailable(name string, crdClient client.Dynamic) (bool, error) {
	crdLogger := ctx.log.WithField("crdName", name)

	var available bool
	// Wait 1 minute rather than the standard resource timeout, since each CRD
	// will transition fairly quickly.
	err := wait.PollImmediate(time.Second, time.Minute*1, func() (bool, error) {
		unstructuredCRD, err := crdClient.Get(name, metav1.GetOptions{})
		if err != nil {
			return true, err
		}
		available, err = kube.IsCRDReady(unstructuredCRD)
		if err != nil {
			return true, err
		}

		if !available {
			crdLogger.Debug("CRD not yet ready for use")
		}

		// If the CRD is not available, keep polling (false, nil).
		// If the CRD is available, break the poll and return to caller (true, nil).
		return available, nil
	})

	if err == wait.ErrWaitTimeout {
		crdLogger.Debug("timeout reached waiting for custom resource definition to be ready")
	}

	return available, err
}

func (ctx *restoreContext) getResourceClient(groupResource schema.GroupResource, obj *unstructured.Unstructured, namespace string) (client.Dynamic, error) {
	key := resourceClientKey{
		resource:  groupResource.WithVersion(obj.GroupVersionKind().Version),
		namespace: namespace,
	}

	if client, ok := ctx.resourceClients[key]; ok {
		return client, nil
	}

	// Initialize client for this resource. We need metadata from an object to
	// do this.
	ctx.log.Infof("Getting client for %v", obj.GroupVersionKind())

	resource := metav1.APIResource{
		Namespaced: len(namespace) > 0,
		Name:       groupResource.Resource,
	}

	client, err := ctx.dynamicFactory.ClientForGroupVersionResource(obj.GroupVersionKind().GroupVersion(), resource, namespace)
	if err != nil {
		return nil, err
	}

	ctx.resourceClients[key] = client
	return client, nil
}

func getResourceID(groupResource schema.GroupResource, namespace, name string) string {
	if namespace == "" {
		return fmt.Sprintf("%s/%s", groupResource.String(), name)
	}

	return fmt.Sprintf("%s/%s/%s", groupResource.String(), namespace, name)
}

func (ctx *restoreContext) restoreItem(obj *unstructured.Unstructured, groupResource schema.GroupResource, namespace string) (Result, Result) {
	warnings, errs := Result{}, Result{}
	resourceID := getResourceID(groupResource, namespace, obj.GetName())

	// Check if group/resource should be restored. We need to do this here since
	// this method may be getting called for an additional item which is a group/resource
	// that's excluded.
	if !ctx.resourceIncludesExcludes.ShouldInclude(groupResource.String()) {
		ctx.log.WithFields(logrus.Fields{
			"namespace":     obj.GetNamespace(),
			"name":          obj.GetName(),
			"groupResource": groupResource.String(),
		}).Info("Not restoring item because resource is excluded")
		return warnings, errs
	}

	// Check if namespace/cluster-scoped resource should be restored. We need
	// to do this here since this method may be getting called for an additional
	// item which is in a namespace that's excluded, or which is cluster-scoped
	// and should be excluded. Note that we're checking the object's namespace (
	// via obj.GetNamespace()) instead of the namespace parameter, because we want
	// to check the *original* namespace, not the remapped one if it's been remapped.
	if namespace != "" {
		if !ctx.namespaceIncludesExcludes.ShouldInclude(obj.GetNamespace()) {
			ctx.log.WithFields(logrus.Fields{
				"namespace":     obj.GetNamespace(),
				"name":          obj.GetName(),
				"groupResource": groupResource.String(),
			}).Info("Not restoring item because namespace is excluded")
			return warnings, errs
		}

		// If the namespace scoped resource should be restored, ensure that the
		// namespace into which the resource is being restored into exists.
		// This is the *remapped* namespace that we are ensuring exists.
		nsToEnsure := getNamespace(ctx.log, archive.GetItemFilePath(ctx.restoreDir, "namespaces", "", obj.GetNamespace()), namespace)
		if _, nsCreated, err := kube.EnsureNamespaceExistsAndIsReady(nsToEnsure, ctx.namespaceClient, ctx.resourceTerminatingTimeout); err != nil {
			errs.AddVeleroError(err)
			return warnings, errs
		} else {
			// Add the newly created namespace to the list of restored items.
			if nsCreated {
				itemKey := velero.ResourceIdentifier{
					GroupResource: kuberesource.Namespaces,
					Namespace:     nsToEnsure.Namespace,
					Name:          nsToEnsure.Name,
				}
				ctx.restoredItems[itemKey] = struct{}{}
			}
		}
	} else {
		if boolptr.IsSetToFalse(ctx.restore.Spec.IncludeClusterResources) {
			ctx.log.WithFields(logrus.Fields{
				"namespace":     obj.GetNamespace(),
				"name":          obj.GetName(),
				"groupResource": groupResource.String(),
			}).Info("Not restoring item because it's cluster-scoped")
			return warnings, errs
		}
	}

	// Make a copy of object retrieved from backup to make it available unchanged
	//inside restore actions.
	itemFromBackup := obj.DeepCopy()

	complete, err := isCompleted(obj, groupResource)
	if err != nil {
		errs.Add(namespace, fmt.Errorf("error checking completion of %q: %v", resourceID, err))
		return warnings, errs
	}
	if complete {
		ctx.log.Infof("%s is complete - skipping", kube.NamespaceAndName(obj))
		return warnings, errs
	}

	name := obj.GetName()

	// Check if we've already restored this itemKey.
	itemKey := velero.ResourceIdentifier{
		GroupResource: groupResource,
		Namespace:     namespace,
		Name:          name,
	}
	if _, exists := ctx.restoredItems[itemKey]; exists {
		ctx.log.Infof("Skipping %s because it's already been restored.", resourceID)
		return warnings, errs
	}
	ctx.restoredItems[itemKey] = struct{}{}

	// TODO: move to restore item action if/when we add a ShouldRestore() method
	// to the interface.
	if groupResource == kuberesource.Pods && obj.GetAnnotations()[v1.MirrorPodAnnotationKey] != "" {
		ctx.log.Infof("Not restoring pod because it's a mirror pod")
		return warnings, errs
	}

	resourceClient, err := ctx.getResourceClient(groupResource, obj, namespace)
	if err != nil {
		errs.AddVeleroError(fmt.Errorf("error getting resource client for namespace %q, resource %q: %v", namespace, &groupResource, err))
		return warnings, errs
	}

	if groupResource == kuberesource.PersistentVolumes {
		switch {
		case hasSnapshot(name, ctx.volumeSnapshots):
			oldName := obj.GetName()
			shouldRenamePV, err := shouldRenamePV(ctx, obj, resourceClient)
			if err != nil {
				errs.Add(namespace, err)
				return warnings, errs
			}

			// Check to see if the claimRef.namespace field needs to be remapped,
			// and do so if necessary.
			_, err = remapClaimRefNS(ctx, obj)
			if err != nil {
				errs.Add(namespace, err)
				return warnings, errs
			}

			var shouldRestoreSnapshot bool
			if !shouldRenamePV {
				// Check if the PV exists in the cluster before attempting to create
				// a volume from the snapshot, in order to avoid orphaned volumes (GH #609)
				shouldRestoreSnapshot, err = ctx.shouldRestore(name, resourceClient)
				if err != nil {
					errs.Add(namespace, errors.Wrapf(err, "error waiting on in-cluster persistentvolume %s", name))
					return warnings, errs
				}
			} else {
				// If we're renaming the PV, we're going to give it a new random name,
				// so we can assume it doesn't already exist in the cluster and therefore
				// we should proceed with restoring from snapshot.
				shouldRestoreSnapshot = true
			}

			if shouldRestoreSnapshot {
				// Reset the PV's binding status so that Kubernetes can properly
				// associate it with the restored PVC.
				obj = resetVolumeBindingInfo(obj)

				// Even if we're renaming the PV, obj still has the old name here, because the pvRestorer
				// uses the original name to look up metadata about the snapshot.
				ctx.log.Infof("Restoring persistent volume from snapshot.")
				updatedObj, err := ctx.pvRestorer.executePVAction(obj)
				if err != nil {
					errs.Add(namespace, fmt.Errorf("error executing PVAction for %s: %v", resourceID, err))
					return warnings, errs
				}
				obj = updatedObj

				// VolumeSnapshotter has modified the PV name, we should rename the PV.
				if oldName != obj.GetName() {
					shouldRenamePV = true
				}
			}

			if shouldRenamePV {
				var pvName string
				if oldName == obj.GetName() {
					// pvRestorer hasn't modified the PV name, we need to rename the PV.
					pvName, err = ctx.pvRenamer(oldName)
					if err != nil {
						errs.Add(namespace, errors.Wrapf(err, "error renaming PV"))
						return warnings, errs
					}
				} else {
					// VolumeSnapshotter could have modified the PV name through
					// function `SetVolumeID`,
					pvName = obj.GetName()
				}

				ctx.renamedPVs[oldName] = pvName
				obj.SetName(pvName)

				// Add the original PV name as an annotation.
				annotations := obj.GetAnnotations()
				if annotations == nil {
					annotations = map[string]string{}
				}
				annotations["velero.io/original-pv-name"] = oldName
				obj.SetAnnotations(annotations)
			}

		case hasPodVolumeBackup(obj, ctx):
			ctx.log.Infof("Dynamically re-provisioning persistent volume because it has a pod volume backup to be restored.")
			ctx.pvsToProvision.Insert(name)

			// Return early because we don't want to restore the PV itself, we
			// want to dynamically re-provision it.
			return warnings, errs

		case hasDeleteReclaimPolicy(obj.Object):
			ctx.log.Infof("Dynamically re-provisioning persistent volume because it doesn't have a snapshot and its reclaim policy is Delete.")
			ctx.pvsToProvision.Insert(name)

			// Return early because we don't want to restore the PV itself, we
			// want to dynamically re-provision it.
			return warnings, errs

		default:
			ctx.log.Infof("Restoring persistent volume as-is because it doesn't have a snapshot and its reclaim policy is not Delete.")

			// Check to see if the claimRef.namespace field needs to be remapped, and do so if necessary.
			_, err = remapClaimRefNS(ctx, obj)
			if err != nil {
				errs.Add(namespace, err)
				return warnings, errs
			}
			obj = resetVolumeBindingInfo(obj)
			// We call the pvRestorer here to clear out the PV's claimRef.UID,
			// so it can be re-claimed when its PVC is restored and gets a new UID.
			updatedObj, err := ctx.pvRestorer.executePVAction(obj)
			if err != nil {
				errs.Add(namespace, fmt.Errorf("error executing PVAction for %s: %v", resourceID, err))
				return warnings, errs
			}
			obj = updatedObj
		}
	}

	objStatus, statusFieldExists, statusFieldErr := unstructured.NestedFieldCopy(obj.Object, "status")
	// Clear out non-core metadata fields and status.
	if obj, err = resetMetadataAndStatus(obj); err != nil {
		errs.Add(namespace, err)
		return warnings, errs
	}

	ctx.log.Infof("restore status includes excludes: %+v", ctx.resourceStatusIncludesExcludes)

	for _, action := range ctx.getApplicableActions(groupResource, namespace) {
		if !action.Selector.Matches(labels.Set(obj.GetLabels())) {
			continue
		}

		ctx.log.Infof("Executing item action for %v", &groupResource)
		executeOutput, err := action.RestoreItemAction.Execute(&velero.RestoreItemActionExecuteInput{
			Item:           obj,
			ItemFromBackup: itemFromBackup,
			Restore:        ctx.restore,
		})
		if err != nil {
			errs.Add(namespace, fmt.Errorf("error preparing %s: %v", resourceID, err))
			return warnings, errs
		}

		if executeOutput.SkipRestore {
			ctx.log.Infof("Skipping restore of %s: %v because a registered plugin discarded it", obj.GroupVersionKind().Kind, name)
			return warnings, errs
		}
		unstructuredObj, ok := executeOutput.UpdatedItem.(*unstructured.Unstructured)
		if !ok {
			errs.Add(namespace, fmt.Errorf("%s: unexpected type %T", resourceID, executeOutput.UpdatedItem))
			return warnings, errs
		}

		obj = unstructuredObj

		for _, additionalItem := range executeOutput.AdditionalItems {
			itemPath := archive.GetItemFilePath(ctx.restoreDir, additionalItem.GroupResource.String(), additionalItem.Namespace, additionalItem.Name)

			if _, err := ctx.fileSystem.Stat(itemPath); err != nil {
				ctx.log.WithError(err).WithFields(logrus.Fields{
					"additionalResource":          additionalItem.GroupResource.String(),
					"additionalResourceNamespace": additionalItem.Namespace,
					"additionalResourceName":      additionalItem.Name,
				}).Warn("unable to restore additional item")
				warnings.Add(additionalItem.Namespace, err)

				continue
			}

			additionalResourceID := getResourceID(additionalItem.GroupResource, additionalItem.Namespace, additionalItem.Name)
			additionalObj, err := archive.Unmarshal(ctx.fileSystem, itemPath)
			if err != nil {
				errs.Add(namespace, errors.Wrapf(err, "error restoring additional item %s", additionalResourceID))
			}

			additionalItemNamespace := additionalItem.Namespace
			if additionalItemNamespace != "" {
				if remapped, ok := ctx.restore.Spec.NamespaceMapping[additionalItemNamespace]; ok {
					additionalItemNamespace = remapped
				}
			}

			w, e := ctx.restoreItem(additionalObj, additionalItem.GroupResource, additionalItemNamespace)
			warnings.Merge(&w)
			errs.Merge(&e)
		}
	}

	// This comes after running item actions because we have built-in actions that restore
	// a PVC's associated PV (if applicable). As part of the PV being restored, the 'pvsToProvision'
	// set may be inserted into, and this needs to happen *before* running the following block of logic.
	//
	// The side effect of this is that it's impossible for a user to write a restore item action that
	// adjusts this behavior (i.e. of resetting the PVC for dynamic provisioning if it claims a PV with
	// a reclaim policy of Delete and no snapshot). If/when that becomes an issue for users, we can
	// revisit. This would be easier with a multi-pass restore process.
	if groupResource == kuberesource.PersistentVolumeClaims {
		pvc := new(v1.PersistentVolumeClaim)
		if err := runtime.DefaultUnstructuredConverter.FromUnstructured(obj.UnstructuredContent(), pvc); err != nil {
			errs.Add(namespace, err)
			return warnings, errs
		}

		if pvc.Spec.VolumeName != "" {
			// This used to only happen with PVB volumes, but now always remove this binding metadata
			obj = resetVolumeBindingInfo(obj)

			// This is the case for PVB volumes, where we need to actually have an empty volume created instead of restoring one.
			// The assumption is that any PV in pvsToProvision doesn't have an associated snapshot.
			if ctx.pvsToProvision.Has(pvc.Spec.VolumeName) {
				ctx.log.Infof("Resetting PersistentVolumeClaim %s/%s for dynamic provisioning", namespace, name)
				unstructured.RemoveNestedField(obj.Object, "spec", "volumeName")
			}
		}

		if newName, ok := ctx.renamedPVs[pvc.Spec.VolumeName]; ok {
			ctx.log.Infof("Updating persistent volume claim %s/%s to reference renamed persistent volume (%s -> %s)", namespace, name, pvc.Spec.VolumeName, newName)
			if err := unstructured.SetNestedField(obj.Object, newName, "spec", "volumeName"); err != nil {
				errs.Add(namespace, err)
				return warnings, errs
			}
		}
	}

	// Necessary because we may have remapped the namespace if the namespace is
	// blank, don't create the key.
	originalNamespace := obj.GetNamespace()
	if namespace != "" {
		obj.SetNamespace(namespace)
	}

	// Label the resource with the restore's name and the restored backup's name
	// for easy identification of all cluster resources created by this restore
	// and which backup they came from.
	addRestoreLabels(obj, ctx.restore.Name, ctx.restore.Spec.BackupName)

	ctx.log.Infof("Attempting to restore %s: %v", obj.GroupVersionKind().Kind, name)
	createdObj, restoreErr := resourceClient.Create(obj)
	isAlreadyExistsError, err := isAlreadyExistsError(ctx, obj, restoreErr, resourceClient)
	if err != nil {
		errs.Add(namespace, err)
		return warnings, errs
	}

	// check if we want to treat the error as a warning, in some cases the creation call might not get executed due to object API validations
	// and Velero might not get the already exists error type but in reality the object already exists
	var fromCluster *unstructured.Unstructured

	if restoreErr != nil {
		// check for the existence of the object in cluster, if no error then it implies that object exists
		// and if err then we want to judge whether there is an existing error in the previous creation.
		// if so, we will return the 'get' error.
		// otherwise, we will return the original creation error.
		fromCluster, err = resourceClient.Get(name, metav1.GetOptions{})
		if err != nil && isAlreadyExistsError {
			ctx.log.Errorf("Error retrieving in-cluster version of %s: %v", kube.NamespaceAndName(obj), err)
			errs.Add(namespace, err)
			return warnings, errs
		}
	}

	if fromCluster != nil {
		// Remove insubstantial metadata.
		fromCluster, err = resetMetadataAndStatus(fromCluster)
		if err != nil {
			ctx.log.Infof("Error trying to reset metadata for %s: %v", kube.NamespaceAndName(obj), err)
			warnings.Add(namespace, err)
			return warnings, errs
		}

		// We know the object from the cluster won't have the backup/restore name
		// labels, so copy them from the object we attempted to restore.
		labels := obj.GetLabels()
		addRestoreLabels(fromCluster, labels[velerov1api.RestoreNameLabel], labels[velerov1api.BackupNameLabel])
		fromClusterWithLabels := fromCluster.DeepCopy() // saving the in-cluster object so that we can create label patch if overall patch fails

		if !equality.Semantic.DeepEqual(fromCluster, obj) {
			switch groupResource {
			case kuberesource.ServiceAccounts:
				desired, err := mergeServiceAccounts(fromCluster, obj)
				if err != nil {
					ctx.log.Infof("error merging secrets for ServiceAccount %s: %v", kube.NamespaceAndName(obj), err)
					warnings.Add(namespace, err)
					return warnings, errs
				}

				patchBytes, err := generatePatch(fromCluster, desired)
				if err != nil {
					ctx.log.Infof("error generating patch for ServiceAccount %s: %v", kube.NamespaceAndName(obj), err)
					warnings.Add(namespace, err)
					return warnings, errs
				}

				if patchBytes == nil {
					// In-cluster and desired state are the same, so move on to
					// the next item.
					return warnings, errs
				}

				_, err = resourceClient.Patch(name, patchBytes)
				if err != nil {
					warnings.Add(namespace, err)
					// check if there is existingResourcePolicy and if it is set to update policy
					if len(ctx.restore.Spec.ExistingResourcePolicy) > 0 && ctx.restore.Spec.ExistingResourcePolicy == velerov1api.PolicyTypeUpdate {
						// remove restore labels so that we apply the latest backup/restore names on the object via patch
						removeRestoreLabels(fromCluster)
						//try patching just the backup/restore labels
						warningsFromUpdate, errsFromUpdate := ctx.updateBackupRestoreLabels(fromCluster, fromClusterWithLabels, namespace, resourceClient)
						warnings.Merge(&warningsFromUpdate)
						errs.Merge(&errsFromUpdate)
					}
				} else {
					ctx.log.Infof("ServiceAccount %s successfully updated", kube.NamespaceAndName(obj))
				}
			default:
				// check for the presence of existingResourcePolicy
				if len(ctx.restore.Spec.ExistingResourcePolicy) > 0 {
					resourcePolicy := ctx.restore.Spec.ExistingResourcePolicy
					ctx.log.Infof("restore API has resource policy defined %s , executing restore workflow accordingly for changed resource %s %s", resourcePolicy, fromCluster.GroupVersionKind().Kind, kube.NamespaceAndName(fromCluster))

					// existingResourcePolicy is set as none, add warning
					if resourcePolicy == velerov1api.PolicyTypeNone {
						e := errors.Errorf("could not restore, %s %q already exists. Warning: the in-cluster version is different than the backed-up version.",
							obj.GetKind(), obj.GetName())
						warnings.Add(namespace, e)
						// existingResourcePolicy is set as update, attempt patch on the resource and add warning if it fails
					} else if resourcePolicy == velerov1api.PolicyTypeUpdate {
						// processing update as existingResourcePolicy
						warningsFromUpdateRP, errsFromUpdateRP := ctx.processUpdateResourcePolicy(fromCluster, fromClusterWithLabels, obj, namespace, resourceClient)
						warnings.Merge(&warningsFromUpdateRP)
						errs.Merge(&errsFromUpdateRP)
					}
				} else {
					// Preserved Velero behavior when existingResourcePolicy is not specified by the user
					e := errors.Errorf("could not restore, %s %q already exists. Warning: the in-cluster version is different than the backed-up version.",
						obj.GetKind(), obj.GetName())
					warnings.Add(namespace, e)
				}
			}
			return warnings, errs
		}

		//update backup/restore labels on the unchanged resources if existingResourcePolicy is set as update
		if ctx.restore.Spec.ExistingResourcePolicy == velerov1api.PolicyTypeUpdate {
			resourcePolicy := ctx.restore.Spec.ExistingResourcePolicy
			ctx.log.Infof("restore API has resource policy defined %s , executing restore workflow accordingly for unchanged resource %s %s ", resourcePolicy, obj.GroupVersionKind().Kind, kube.NamespaceAndName(fromCluster))
			// remove restore labels so that we apply the latest backup/restore names on the object via patch
			removeRestoreLabels(fromCluster)
			// try updating the backup/restore labels for the in-cluster object
			warningsFromUpdate, errsFromUpdate := ctx.updateBackupRestoreLabels(fromCluster, obj, namespace, resourceClient)
			warnings.Merge(&warningsFromUpdate)
			errs.Merge(&errsFromUpdate)
		}

		ctx.log.Infof("Restore of %s, %v skipped: it already exists in the cluster and is the same as the backed up version", obj.GroupVersionKind().Kind, name)
		return warnings, errs
	}

	// Error was something other than an AlreadyExists.
	if restoreErr != nil {
		ctx.log.Errorf("error restoring %s: %+v", name, restoreErr)
		errs.Add(namespace, fmt.Errorf("error restoring %s: %v", resourceID, restoreErr))
		return warnings, errs
	}

	shouldRestoreStatus := ctx.resourceStatusIncludesExcludes != nil && ctx.resourceStatusIncludesExcludes.ShouldInclude(groupResource.String())
	if shouldRestoreStatus && statusFieldErr != nil {
		err := fmt.Errorf("could not get status to be restored %s: %v", kube.NamespaceAndName(obj), statusFieldErr)
		ctx.log.Errorf(err.Error())
		errs.Add(namespace, err)
		return warnings, errs
	}
	ctx.log.Debugf("status field for %s: exists: %v, should restore: %v", groupResource, statusFieldExists, shouldRestoreStatus)
	// if it should restore status, run a UpdateStatus
	if statusFieldExists && shouldRestoreStatus {
		if err := unstructured.SetNestedField(obj.Object, objStatus, "status"); err != nil {
			ctx.log.Errorf("could not set status field %s: %v", kube.NamespaceAndName(obj), err)
			errs.Add(namespace, err)
			return warnings, errs
		}
		obj.SetResourceVersion(createdObj.GetResourceVersion())
		updated, err := resourceClient.UpdateStatus(obj, metav1.UpdateOptions{})
		if err != nil {
			ctx.log.Infof("status field update failed %s: %v", kube.NamespaceAndName(obj), err)
			warnings.Add(namespace, err)
		} else {
			createdObj = updated
		}
	}

	if groupResource == kuberesource.Pods {
		pod := new(v1.Pod)
		if err := runtime.DefaultUnstructuredConverter.FromUnstructured(obj.UnstructuredContent(), pod); err != nil {
			errs.Add(namespace, err)
			return warnings, errs
		}

		// Do not create podvolumerestore when current restore excludes pv/pvc
		if ctx.resourceIncludesExcludes.ShouldInclude(kuberesource.PersistentVolumeClaims.String()) &&
			ctx.resourceIncludesExcludes.ShouldInclude(kuberesource.PersistentVolumes.String()) &&
			len(podvolume.GetVolumeBackupsForPod(ctx.podVolumeBackups, pod, originalNamespace)) > 0 {
			restorePodVolumeBackups(ctx, createdObj, originalNamespace)
		}
	}

	if groupResource == kuberesource.Pods {
		ctx.waitExec(createdObj)
	}

	// Wait for a CRD to be available for instantiating resources
	// before continuing.
	if groupResource == kuberesource.CustomResourceDefinitions {
		available, err := ctx.crdAvailable(name, resourceClient)
		if err != nil {
			errs.Add(namespace, errors.Wrapf(err, "error verifying custom resource definition is ready to use"))
		} else if !available {
			errs.Add(namespace, fmt.Errorf("CRD %s is not available to use for custom resources.", name))
		}
	}

	return warnings, errs
}

func isAlreadyExistsError(ctx *restoreContext, obj *unstructured.Unstructured, err error, client client.Dynamic) (bool, error) {
	if err == nil {
		return false, nil
	}
	if apierrors.IsAlreadyExists(err) {
		return true, nil
	}
	// The "invalid value error" or "internal error" rather than "already exists" error returns when restoring nodePort service in the following two cases:
	// 1. For NodePort service, the service has nodePort preservation while the same nodePort service already exists. - Get invalid value error
	// 2. For LoadBalancer service, the "healthCheckNodePort" already exists. - Get internal error
	// If this is the case, the function returns true to avoid reporting error.
	// Refer to https://github.com/vmware-tanzu/velero/issues/2308 for more details
	if obj.GetKind() != "Service" {
		return false, nil
	}
	statusErr, ok := err.(*apierrors.StatusError)
	if !ok || statusErr.Status().Details == nil || len(statusErr.Status().Details.Causes) == 0 {
		return false, nil
	}
	// make sure all the causes are "port allocated" error
	for _, cause := range statusErr.Status().Details.Causes {
		if !strings.Contains(cause.Message, "provided port is already allocated") {
			return false, nil
		}
	}

	// the "already allocated" error may be caused by other services, check whether the expected service exists or not
	if _, err = client.Get(obj.GetName(), metav1.GetOptions{}); err != nil {
		if apierrors.IsNotFound(err) {
			ctx.log.Debugf("Service %s not found", kube.NamespaceAndName(obj))
			return false, nil
		}
		return false, errors.Wrapf(err, "Unable to get the service %s while checking the NodePort is already allocated error", kube.NamespaceAndName(obj))
	}

	ctx.log.Infof("Service %s exists, ignore the provided port is already allocated error", kube.NamespaceAndName(obj))
	return true, nil
}

// shouldRenamePV returns a boolean indicating whether a persistent volume should
// be given a new name before being restored, or an error if this cannot be determined.
// A persistent volume will be given a new name if and only if (a) a PV with the
// original name already exists in-cluster, and (b) in the backup, the PV is claimed
// by a PVC in a namespace that's being remapped during the restore.
func shouldRenamePV(ctx *restoreContext, obj *unstructured.Unstructured, client client.Dynamic) (bool, error) {
	if len(ctx.restore.Spec.NamespaceMapping) == 0 {
		ctx.log.Debugf("Persistent volume does not need to be renamed because restore is not remapping any namespaces")
		return false, nil
	}

	pv := new(v1.PersistentVolume)
	if err := runtime.DefaultUnstructuredConverter.FromUnstructured(obj.Object, pv); err != nil {
		return false, errors.Wrapf(err, "error converting persistent volume to structured")
	}

	if pv.Spec.ClaimRef == nil {
		ctx.log.Debugf("Persistent volume does not need to be renamed because it's not claimed")
		return false, nil
	}

	if _, ok := ctx.restore.Spec.NamespaceMapping[pv.Spec.ClaimRef.Namespace]; !ok {
		ctx.log.Debugf("Persistent volume does not need to be renamed because it's not claimed by a PVC in a namespace that's being remapped")
		return false, nil
	}

	_, err := client.Get(pv.Name, metav1.GetOptions{})
	switch {
	case apierrors.IsNotFound(err):
		ctx.log.Debugf("Persistent volume does not need to be renamed because it does not exist in the cluster")
		return false, nil
	case err != nil:
		return false, errors.Wrapf(err, "error checking if persistent volume exists in the cluster")
	}

	// No error returned: the PV was found in-cluster, so we need to rename it.
	return true, nil
}

// remapClaimRefNS remaps a PersistentVolume's claimRef.Namespace based on a
// restore's NamespaceMappings, if necessary. Returns true if the namespace was
// remapped, false if it was not required.
func remapClaimRefNS(ctx *restoreContext, obj *unstructured.Unstructured) (bool, error) { //nolint:unparam
	if len(ctx.restore.Spec.NamespaceMapping) == 0 {
		ctx.log.Debug("Persistent volume does not need to have the claimRef.namespace remapped because restore is not remapping any namespaces")
		return false, nil
	}

	// Conversion to the real type here is more readable than all the error checking
	// involved with reading each field individually.
	pv := new(v1.PersistentVolume)
	if err := runtime.DefaultUnstructuredConverter.FromUnstructured(obj.Object, pv); err != nil {
		return false, errors.Wrapf(err, "error converting persistent volume to structured")
	}

	if pv.Spec.ClaimRef == nil {
		ctx.log.Debugf("Persistent volume does not need to have the claimRef.namespace remapped because it's not claimed")
		return false, nil
	}

	targetNS, ok := ctx.restore.Spec.NamespaceMapping[pv.Spec.ClaimRef.Namespace]

	if !ok {
		ctx.log.Debugf("Persistent volume does not need to have the claimRef.namespace remapped because it's not claimed by a PVC in a namespace that's being remapped")
		return false, nil
	}

	err := unstructured.SetNestedField(obj.Object, targetNS, "spec", "claimRef", "namespace")
	if err != nil {
		return false, err
	}
	ctx.log.Debug("Persistent volume's namespace was updated")
	return true, nil
}

// restorePodVolumeBackups restores the PodVolumeBackups for the given restored pod
func restorePodVolumeBackups(ctx *restoreContext, createdObj *unstructured.Unstructured, originalNamespace string) {
	if ctx.podVolumeRestorer == nil {
		ctx.log.Warn("No pod volume restorer, not restoring pod's volumes")
	} else {
		ctx.podVolumeWaitGroup.Add(1)
		go func() {
			// Done() will only be called after all errors have been successfully
			// sent on the ctx.podVolumeErrs channel
			defer ctx.podVolumeWaitGroup.Done()

			pod := new(v1.Pod)
			if err := runtime.DefaultUnstructuredConverter.FromUnstructured(createdObj.UnstructuredContent(), &pod); err != nil {
				ctx.log.WithError(err).Error("error converting unstructured pod")
				ctx.podVolumeErrs <- err
				return
			}

			data := podvolume.RestoreData{
				Restore:          ctx.restore,
				Pod:              pod,
				PodVolumeBackups: ctx.podVolumeBackups,
				SourceNamespace:  originalNamespace,
				BackupLocation:   ctx.backup.Spec.StorageLocation,
			}
			if errs := ctx.podVolumeRestorer.RestorePodVolumes(data); errs != nil {
				ctx.log.WithError(kubeerrs.NewAggregate(errs)).Error("unable to successfully complete pod volume restores of pod's volumes")

				for _, err := range errs {
					ctx.podVolumeErrs <- err
				}
			}
		}()
	}
}

// waitExec executes hooks in a restored pod's containers when they become ready.
func (ctx *restoreContext) waitExec(createdObj *unstructured.Unstructured) {
	ctx.hooksWaitGroup.Add(1)
	go func() {
		// Done() will only be called after all errors have been successfully sent
		// on the ctx.podVolumeErrs channel.
		defer ctx.hooksWaitGroup.Done()

		pod := new(v1.Pod)
		if err := runtime.DefaultUnstructuredConverter.FromUnstructured(createdObj.UnstructuredContent(), &pod); err != nil {
			ctx.log.WithError(err).Error("error converting unstructured pod")
			ctx.hooksErrs <- err
			return
		}
		execHooksByContainer, err := hook.GroupRestoreExecHooks(
			ctx.resourceRestoreHooks,
			pod,
			ctx.log,
		)
		if err != nil {
			ctx.log.WithError(err).Errorf("error getting exec hooks for pod %s/%s", pod.Namespace, pod.Name)
			ctx.hooksErrs <- err
			return
		}

		if errs := ctx.waitExecHookHandler.HandleHooks(ctx.hooksContext, ctx.log, pod, execHooksByContainer); len(errs) > 0 {
			ctx.log.WithError(kubeerrs.NewAggregate(errs)).Error("unable to successfully execute post-restore hooks")
			ctx.hooksCancelFunc()

			for _, err := range errs {
				// Errors are already logged in the HandleHooks method.
				ctx.hooksErrs <- err
			}
		}
	}()
}

func hasSnapshot(pvName string, snapshots []*volume.Snapshot) bool {
	for _, snapshot := range snapshots {
		if snapshot.Spec.PersistentVolumeName == pvName {
			return true
		}
	}

	return false
}

func hasPodVolumeBackup(unstructuredPV *unstructured.Unstructured, ctx *restoreContext) bool {
	if len(ctx.podVolumeBackups) == 0 {
		return false
	}

	pv := new(v1.PersistentVolume)
	if err := runtime.DefaultUnstructuredConverter.FromUnstructured(unstructuredPV.Object, pv); err != nil {
		ctx.log.WithError(err).Warnf("Unable to convert PV from unstructured to structured")
		return false
	}

	if pv.Spec.ClaimRef == nil {
		return false
	}

	var found bool
	for _, pvb := range ctx.podVolumeBackups {
		if pvb.Spec.Pod.Namespace == pv.Spec.ClaimRef.Namespace && pvb.GetAnnotations()[podvolume.PVCNameAnnotation] == pv.Spec.ClaimRef.Name {
			found = true
			break
		}
	}

	return found
}

func hasDeleteReclaimPolicy(obj map[string]interface{}) bool {
	policy, _, _ := unstructured.NestedString(obj, "spec", "persistentVolumeReclaimPolicy")
	return policy == string(v1.PersistentVolumeReclaimDelete)
}

// resetVolumeBindingInfo clears any necessary metadata out of a PersistentVolume
// or PersistentVolumeClaim that would make it ineligible to be re-bound by Velero.
func resetVolumeBindingInfo(obj *unstructured.Unstructured) *unstructured.Unstructured {
	// Clean out ClaimRef UID and resourceVersion, since this information is
	// highly unique.
	unstructured.RemoveNestedField(obj.Object, "spec", "claimRef", "uid")
	unstructured.RemoveNestedField(obj.Object, "spec", "claimRef", "resourceVersion")

	// Clear out any annotations used by the Kubernetes PV controllers to track
	// bindings.
	annotations := obj.GetAnnotations()

	// Upon restore, this new PV will look like a statically provisioned, manually-
	// bound volume rather than one bound by the controller, so remove the annotation
	// that signals that a controller bound it.
	delete(annotations, kube.KubeAnnBindCompleted)
	// Remove the annotation that signals that the PV is already bound; we want
	// the PV(C) controller to take the two objects and bind them again.
	delete(annotations, kube.KubeAnnBoundByController)

	// GetAnnotations returns a copy, so we have to set them again.
	obj.SetAnnotations(annotations)

	return obj
}

func resetMetadata(obj *unstructured.Unstructured) (*unstructured.Unstructured, error) {
	res, ok := obj.Object["metadata"]
	if !ok {
		return nil, errors.New("metadata not found")
	}
	metadata, ok := res.(map[string]interface{})
	if !ok {
		return nil, errors.Errorf("metadata was of type %T, expected map[string]interface{}", res)
	}

	for k := range metadata {
		switch k {
		case "name", "namespace", "labels", "annotations":
		default:
			delete(metadata, k)
		}
	}

	return obj, nil
}

func resetStatus(obj *unstructured.Unstructured) {
	unstructured.RemoveNestedField(obj.UnstructuredContent(), "status")
}

func resetMetadataAndStatus(obj *unstructured.Unstructured) (*unstructured.Unstructured, error) {
	_, err := resetMetadata(obj)
	if err != nil {
		return nil, err
	}
	resetStatus(obj)
	return obj, nil
}

// addRestoreLabels labels the provided object with the restore name and the
// restored backup's name.
func addRestoreLabels(obj metav1.Object, restoreName, backupName string) {
	labels := obj.GetLabels()

	if labels == nil {
		labels = make(map[string]string)
	}

	labels[velerov1api.BackupNameLabel] = label.GetValidName(backupName)
	labels[velerov1api.RestoreNameLabel] = label.GetValidName(restoreName)

	obj.SetLabels(labels)
}

// isCompleted returns whether or not an object is considered completed. Used to
// identify whether or not an object should be restored. Only Jobs or Pods are
// considered.
func isCompleted(obj *unstructured.Unstructured, groupResource schema.GroupResource) (bool, error) {
	switch groupResource {
	case kuberesource.Pods:
		phase, _, err := unstructured.NestedString(obj.UnstructuredContent(), "status", "phase")
		if err != nil {
			return false, errors.WithStack(err)
		}
		if phase == string(v1.PodFailed) || phase == string(v1.PodSucceeded) {
			return true, nil
		}

	case kuberesource.Jobs:
		ct, found, err := unstructured.NestedString(obj.UnstructuredContent(), "status", "completionTime")
		if err != nil {
			return false, errors.WithStack(err)
		}
		if found && ct != "" {
			return true, nil
		}
	}
	// Assume any other resource isn't complete and can be restored.
	return false, nil
}

// restoreableResource represents map of individual items of each resource
// identifier grouped by their original namespaces.
type restoreableResource struct {
	resource                 string
	selectedItemsByNamespace map[string][]restoreableItem
	totalItems               int
}

// restoreableItem represents an item by its target namespace contains enough
// information required to restore the item.
type restoreableItem struct {
	path            string
	targetNamespace string
	name            string
}

// getOrderedResourceCollection iterates over list of ordered resource
// identifiers, applies resource include/exclude criteria, and Kubernetes
// selectors to make a list of resources to be actually restored preserving the
// original order.
func (ctx *restoreContext) getOrderedResourceCollection(
	backupResources map[string]*archive.ResourceItems,
	restoreResourceCollection []restoreableResource,
	processedResources sets.String,
	resourcePriorities Priorities,
	includeAllResources bool,
) ([]restoreableResource, sets.String, Result, Result) {
	var warnings, errs Result
	// Iterate through an ordered list of resources to restore, checking each
	// one to see if it should be restored. Note that resources *may* be in this
	// list twice, i.e. once due to being a prioritized resource, and once due
	// to being in the backup tarball. We can't de-dupe this upfront, because
	// it's possible that items in the prioritized resources list may not be
	// fully resolved group-resource strings (e.g. may be specified as "po"
	// instead of "pods"), and we don't want to fully resolve them via discovery
	// until we reach them in the loop, because it is possible that the
	// resource/API itself is being restored via a custom resource definition,
	// meaning it's not available via discovery prior to beginning the restore.
	//
	// Since we keep track of the fully-resolved group-resources that we *have*
	// restored, we won't try to restore a resource twice even if it's in the
	// ordered list twice.
	var resourceList []string
	if includeAllResources {
		resourceList = getOrderedResources(resourcePriorities, backupResources)
	} else {
		resourceList = resourcePriorities.HighPriorities
	}
	for _, resource := range resourceList {
		// try to resolve the resource via discovery to a complete group/version/resource
		gvr, _, err := ctx.discoveryHelper.ResourceFor(schema.ParseGroupResource(resource).WithVersion(""))
		if err != nil {
			ctx.log.WithField("resource", resource).Infof("Skipping restore of resource because it cannot be resolved via discovery")
			continue
		}
		groupResource := gvr.GroupResource()

		// Check if we've already restored this resource (this would happen if
		// the resource we're currently looking at was already restored because
		// it was a prioritized resource, and now we're looking at it as part of
		// the backup contents).
		if processedResources.Has(groupResource.String()) {
			ctx.log.WithField("resource", groupResource.String()).Debugf("Skipping restore of resource because it's already been processed")
			continue
		}

		// Check if the resource should be restored according to the resource
		// includes/excludes.
		if !ctx.resourceIncludesExcludes.ShouldInclude(groupResource.String()) {
			ctx.log.WithField("resource", groupResource.String()).Infof("Skipping restore of resource because the restore spec excludes it")
			continue
		}

		// We don't want to explicitly restore namespace API objs because we'll handle
		// them as a special case prior to restoring anything into them
		if groupResource == kuberesource.Namespaces {
			continue
		}

		// Check if the resource is present in the backup
		resourceList := backupResources[groupResource.String()]
		if resourceList == nil {
			ctx.log.WithField("resource", groupResource.String()).Debugf("Skipping restore of resource because it's not present in the backup tarball")
			continue
		}

		// Iterate through each namespace that contains instances of the
		// resource and append to the list of to-be restored resources.
		for namespace, items := range resourceList.ItemsByNamespace {
			if namespace != "" && !ctx.namespaceIncludesExcludes.ShouldInclude(namespace) {
				ctx.log.Infof("Skipping namespace %s", namespace)
				continue
			}

			// get target namespace to restore into, if different
			// from source namespace
			targetNamespace := namespace
			if target, ok := ctx.restore.Spec.NamespaceMapping[namespace]; ok {
				targetNamespace = target
			}

			if targetNamespace == "" && boolptr.IsSetToFalse(ctx.restore.Spec.IncludeClusterResources) {
				ctx.log.Infof("Skipping resource %s because it's cluster-scoped", resource)
				continue
			}

			if targetNamespace == "" && !boolptr.IsSetToTrue(ctx.restore.Spec.IncludeClusterResources) && !ctx.namespaceIncludesExcludes.IncludeEverything() {
				ctx.log.Infof("Skipping resource %s because it's cluster-scoped and only specific namespaces are included in the restore", resource)
				continue
			}

			res, w, e := ctx.getSelectedRestoreableItems(groupResource.String(), targetNamespace, namespace, items)
			warnings.Merge(&w)
			errs.Merge(&e)

			restoreResourceCollection = append(restoreResourceCollection, res)
		}

		// record that we've restored the resource
		processedResources.Insert(groupResource.String())
	}
	return restoreResourceCollection, processedResources, warnings, errs
}

// getSelectedRestoreableItems applies Kubernetes selectors on individual items
// of each resource type to create a list of items which will be actually
// restored.
func (ctx *restoreContext) getSelectedRestoreableItems(resource, targetNamespace, originalNamespace string, items []string) (restoreableResource, Result, Result) {
	warnings, errs := Result{}, Result{}

	restorable := restoreableResource{
		resource: resource,
	}

	if restorable.selectedItemsByNamespace == nil {
		restorable.selectedItemsByNamespace = make(map[string][]restoreableItem)
	}

	if targetNamespace != "" {
		ctx.log.Infof("Resource '%s' will be restored into namespace '%s'", resource, targetNamespace)
	} else {
		ctx.log.Infof("Resource '%s' will be restored at cluster scope", resource)
	}

	// If the APIGroupVersionsFeatureFlag is enabled, the item path will be
	// updated to include the API group version that was chosen for restore. For
	// example, for "horizontalpodautoscalers.autoscaling", if v2beta1 is chosen
	// to be restored, then "horizontalpodautoscalers.autoscaling/v2beta1" will
	// be part of item path. Different versions would only have been stored
	// if the APIGroupVersionsFeatureFlag was enabled during backup. The
	// chosenGrpVersToRestore map would only be populated if
	// APIGroupVersionsFeatureFlag was enabled for restore and the minimum
	// required backup format version has been met.
	cgv, ok := ctx.chosenGrpVersToRestore[resource]
	if ok {
		resource = filepath.Join(resource, cgv.Dir)
	}

	for _, item := range items {
		itemPath := archive.GetItemFilePath(ctx.restoreDir, resource, originalNamespace, item)

		obj, err := archive.Unmarshal(ctx.fileSystem, itemPath)
		if err != nil {
			errs.Add(
				targetNamespace,
				fmt.Errorf(
					"error decoding %q: %v",
					strings.Replace(itemPath, ctx.restoreDir+"/", "", -1),
					err,
				),
			)
			continue
		}

		if !ctx.selector.Matches(labels.Set(obj.GetLabels())) {
			continue
		}

		// Processing OrLabelSelectors when specified in the restore request. LabelSelectors as well as OrLabelSelectors
		// cannot co-exist, only one of them can be specified
		var skipItem = false
		var skip = 0
		ctx.log.Debugf("orSelectors specified: %s for item: %s", ctx.OrSelectors, item)
		for _, s := range ctx.OrSelectors {
			if !s.Matches(labels.Set(obj.GetLabels())) {
				skip++
			}

			if len(ctx.OrSelectors) == skip && skip > 0 {
				ctx.log.Infof("setting skip flag to true for item: %s", item)
				skipItem = true
			}
		}

		if skipItem {
			ctx.log.Infof("restore orSelector labels did not match, skipping restore of item: %s", skipItem, item)
			continue
		}

		selectedItem := restoreableItem{
			path:            itemPath,
			name:            item,
			targetNamespace: targetNamespace,
		}
		restorable.selectedItemsByNamespace[originalNamespace] =
			append(restorable.selectedItemsByNamespace[originalNamespace], selectedItem)
		restorable.totalItems++
	}
	return restorable, warnings, errs
}

// removeRestoreLabels removes the restore name and the
// restored backup's name.
func removeRestoreLabels(obj metav1.Object) {
	labels := obj.GetLabels()

	if labels == nil {
		labels = make(map[string]string)
	}

	labels[velerov1api.BackupNameLabel] = ""
	labels[velerov1api.RestoreNameLabel] = ""

	obj.SetLabels(labels)
}

// updates the backup/restore labels
func (ctx *restoreContext) updateBackupRestoreLabels(fromCluster, fromClusterWithLabels *unstructured.Unstructured, namespace string, resourceClient client.Dynamic) (warnings, errs Result) {
	patchBytes, err := generatePatch(fromCluster, fromClusterWithLabels)
	if err != nil {
		ctx.log.Errorf("error generating patch for %s %s: %v", fromCluster.GroupVersionKind().Kind, kube.NamespaceAndName(fromCluster), err)
		errs.Add(namespace, err)
		return warnings, errs
	}

	if patchBytes == nil {
		// In-cluster and desired state are the same, so move on to
		// the next items
		ctx.log.Errorf("skipped updating backup/restore labels for %s %s: in-cluster and desired state are the same along-with the labels", fromCluster.GroupVersionKind().Kind, kube.NamespaceAndName(fromCluster))
		return warnings, errs
	}

	// try patching the in-cluster resource (with only latest backup/restore labels)
	_, err = resourceClient.Patch(fromCluster.GetName(), patchBytes)
	if err != nil {
		ctx.log.Errorf("backup/restore label patch attempt failed for %s %s: %v", fromCluster.GroupVersionKind(), kube.NamespaceAndName(fromCluster), err)
		errs.Add(namespace, err)
	} else {
		ctx.log.Infof("backup/restore labels successfully updated for %s %s", fromCluster.GroupVersionKind().Kind, kube.NamespaceAndName(fromCluster))
	}
	return warnings, errs
}

// function to process existingResourcePolicy as update, tries to patch the diff between in-cluster and restore obj first
// if the patch fails then tries to update the backup/restore labels for the in-cluster version
func (ctx *restoreContext) processUpdateResourcePolicy(fromCluster, fromClusterWithLabels, obj *unstructured.Unstructured, namespace string, resourceClient client.Dynamic) (warnings, errs Result) {
	ctx.log.Infof("restore API has existingResourcePolicy defined as update , executing restore workflow accordingly for changed resource %s %s ", obj.GroupVersionKind().Kind, kube.NamespaceAndName(fromCluster))
	ctx.log.Infof("attempting patch on %s %q", fromCluster.GetKind(), fromCluster.GetName())
	// remove restore labels so that we apply the latest backup/restore names on the object via patch
	removeRestoreLabels(fromCluster)
	patchBytes, err := generatePatch(fromCluster, obj)
	if err != nil {
		ctx.log.Errorf("error generating patch for %s %s: %v", obj.GroupVersionKind().Kind, kube.NamespaceAndName(obj), err)
		errs.Add(namespace, err)
		return warnings, errs
	}

	if patchBytes == nil {
		// In-cluster and desired state are the same, so move on to
		// the next items
		ctx.log.Errorf("skipped updating %s %s: in-cluster and desired state are the same", fromCluster.GroupVersionKind().Kind, kube.NamespaceAndName(fromCluster))
		return warnings, errs
	}

	// try patching the in-cluster resource (resource diff plus latest backup/restore labels)
	_, err = resourceClient.Patch(obj.GetName(), patchBytes)
	if err != nil {
		ctx.log.Warnf("patch attempt failed for %s %s: %v", fromCluster.GroupVersionKind(), kube.NamespaceAndName(fromCluster), err)
		warnings.Add(namespace, err)
		// try just patching the labels
		warningsFromUpdate, errsFromUpdate := ctx.updateBackupRestoreLabels(fromCluster, fromClusterWithLabels, namespace, resourceClient)
		warnings.Merge(&warningsFromUpdate)
		errs.Merge(&errsFromUpdate)
	} else {
		ctx.log.Infof("%s %s successfully updated", obj.GroupVersionKind().Kind, kube.NamespaceAndName(obj))
	}
	return warnings, errs
}<|MERGE_RESOLUTION|>--- conflicted
+++ resolved
@@ -86,12 +86,7 @@
 type Restorer interface {
 	// Restore restores the backup data from backupReader, returning warnings and errors.
 	Restore(req Request,
-<<<<<<< HEAD
-		actions []riav1.RestoreItemAction,
-=======
 		actions []riav2.RestoreItemAction,
-		snapshotLocationLister listers.VolumeSnapshotLocationLister,
->>>>>>> 745d573d
 		volumeSnapshotterGetter VolumeSnapshotterGetter,
 	) (Result, Result)
 	RestoreWithResolvers(
@@ -165,12 +160,7 @@
 // respectively, summarizing info about the restore.
 func (kr *kubernetesRestorer) Restore(
 	req Request,
-<<<<<<< HEAD
-	actions []riav1.RestoreItemAction,
-=======
 	actions []riav2.RestoreItemAction,
-	snapshotLocationLister listers.VolumeSnapshotLocationLister,
->>>>>>> 745d573d
 	volumeSnapshotterGetter VolumeSnapshotterGetter,
 ) (Result, Result) {
 	resolver := framework.NewRestoreItemActionResolverV2(actions)
