/*
Copyright 2017, 2019, 2020 the Velero contributors.

Licensed under the Apache License, Version 2.0 (the "License");
you may not use this file except in compliance with the License.
You may obtain a copy of the License at

    http://www.apache.org/licenses/LICENSE-2.0

Unless required by applicable law or agreed to in writing, software
distributed under the License is distributed on an "AS IS" BASIS,
WITHOUT WARRANTIES OR CONDITIONS OF ANY KIND, either express or implied.
See the License for the specific language governing permissions and
limitations under the License.
*/

package restore

import (
	go_context "context"
	"encoding/json"
	"fmt"
	"io"
	"io/ioutil"
	"path/filepath"
	"sort"
	"strings"
	"sync"
	"time"

	uuid "github.com/gofrs/uuid"
	"github.com/pkg/errors"
	"github.com/sirupsen/logrus"
	v1 "k8s.io/api/core/v1"
	"k8s.io/apimachinery/pkg/api/equality"
	apierrors "k8s.io/apimachinery/pkg/api/errors"
	metav1 "k8s.io/apimachinery/pkg/apis/meta/v1"
	"k8s.io/apimachinery/pkg/apis/meta/v1/unstructured"
	"k8s.io/apimachinery/pkg/labels"
	"k8s.io/apimachinery/pkg/runtime"
	"k8s.io/apimachinery/pkg/runtime/schema"
	kubeerrs "k8s.io/apimachinery/pkg/util/errors"
	"k8s.io/apimachinery/pkg/util/sets"
	"k8s.io/apimachinery/pkg/util/wait"
	corev1 "k8s.io/client-go/kubernetes/typed/core/v1"

	velerov1api "github.com/vmware-tanzu/velero/pkg/apis/velero/v1"
	"github.com/vmware-tanzu/velero/pkg/archive"
	"github.com/vmware-tanzu/velero/pkg/client"
	"github.com/vmware-tanzu/velero/pkg/discovery"
	listers "github.com/vmware-tanzu/velero/pkg/generated/listers/velero/v1"
	"github.com/vmware-tanzu/velero/pkg/kuberesource"
	"github.com/vmware-tanzu/velero/pkg/label"
	"github.com/vmware-tanzu/velero/pkg/plugin/velero"
	"github.com/vmware-tanzu/velero/pkg/restic"
	"github.com/vmware-tanzu/velero/pkg/util/boolptr"
	"github.com/vmware-tanzu/velero/pkg/util/collections"
	"github.com/vmware-tanzu/velero/pkg/util/filesystem"
	"github.com/vmware-tanzu/velero/pkg/util/kube"
	"github.com/vmware-tanzu/velero/pkg/volume"
)

type VolumeSnapshotterGetter interface {
	GetVolumeSnapshotter(name string) (velero.VolumeSnapshotter, error)
}

type Request struct {
	*velerov1api.Restore

	Log              logrus.FieldLogger
	Backup           *velerov1api.Backup
	PodVolumeBackups []*velerov1api.PodVolumeBackup
	VolumeSnapshots  []*volume.Snapshot
	BackupReader     io.Reader
}

// Restorer knows how to restore a backup.
type Restorer interface {
	// Restore restores the backup data from backupReader, returning warnings and errors.
	Restore(req Request,
		actions []velero.RestoreItemAction,
		snapshotLocationLister listers.VolumeSnapshotLocationLister,
		volumeSnapshotterGetter VolumeSnapshotterGetter,
	) (Result, Result)
}

// kubernetesRestorer implements Restorer for restoring into a Kubernetes cluster.
type kubernetesRestorer struct {
	discoveryHelper            discovery.Helper
	dynamicFactory             client.DynamicFactory
	namespaceClient            corev1.NamespaceInterface
	resticRestorerFactory      restic.RestorerFactory
	resticTimeout              time.Duration
	resourceTerminatingTimeout time.Duration
	resourcePriorities         []string
	fileSystem                 filesystem.Interface
	pvRenamer                  func(string) (string, error)
	logger                     logrus.FieldLogger
}

// prioritizeResources returns an ordered, fully-resolved list of resources to restore based on
// the provided discovery helper, resource priorities, and included/excluded resources.
func prioritizeResources(helper discovery.Helper, priorities []string, includedResources *collections.IncludesExcludes, logger logrus.FieldLogger) ([]schema.GroupResource, error) {
	var ret []schema.GroupResource

	// set keeps track of resolved GroupResource names
	set := sets.NewString()

	// start by resolving priorities into GroupResources and adding them to ret
	for _, r := range priorities {
		gvr, _, err := helper.ResourceFor(schema.ParseGroupResource(r).WithVersion(""))
		if err != nil {
			return nil, err
		}
		gr := gvr.GroupResource()

		if !includedResources.ShouldInclude(gr.String()) {
			logger.WithField("groupResource", gr).Info("Not including resource")
			continue
		}
		ret = append(ret, gr)
		set.Insert(gr.String())
	}

	// go through everything we got from discovery and add anything not in "set" to byName
	var byName []schema.GroupResource
	for _, resourceGroup := range helper.Resources() {
		// will be something like storage.k8s.io/v1
		groupVersion, err := schema.ParseGroupVersion(resourceGroup.GroupVersion)
		if err != nil {
			return nil, err
		}

		for _, resource := range resourceGroup.APIResources {
			gr := groupVersion.WithResource(resource.Name).GroupResource()

			if !includedResources.ShouldInclude(gr.String()) {
				logger.WithField("groupResource", gr.String()).Info("Not including resource")
				continue
			}

			if !set.Has(gr.String()) {
				byName = append(byName, gr)
			}
		}
	}

	// sort byName by name
	sort.Slice(byName, func(i, j int) bool {
		return byName[i].String() < byName[j].String()
	})

	// combine prioritized with by-name
	ret = append(ret, byName...)

	return ret, nil
}

// NewKubernetesRestorer creates a new kubernetesRestorer.
func NewKubernetesRestorer(
	discoveryHelper discovery.Helper,
	dynamicFactory client.DynamicFactory,
	resourcePriorities []string,
	namespaceClient corev1.NamespaceInterface,
	resticRestorerFactory restic.RestorerFactory,
	resticTimeout time.Duration,
	resourceTerminatingTimeout time.Duration,
	logger logrus.FieldLogger,
) (Restorer, error) {
	return &kubernetesRestorer{
		discoveryHelper:            discoveryHelper,
		dynamicFactory:             dynamicFactory,
		namespaceClient:            namespaceClient,
		resticRestorerFactory:      resticRestorerFactory,
		resticTimeout:              resticTimeout,
		resourceTerminatingTimeout: resourceTerminatingTimeout,
		resourcePriorities:         resourcePriorities,
		logger:                     logger,
		pvRenamer: func(string) (string, error) {
			veleroCloneUuid, err := uuid.NewV4()
			if err != nil {
				return "", errors.WithStack(err)
			}
			veleroCloneName := "velero-clone-" + veleroCloneUuid.String()
			return veleroCloneName, nil
		},
		fileSystem: filesystem.NewFileSystem(),
	}, nil
}

// Restore executes a restore into the target Kubernetes cluster according to the restore spec
// and using data from the provided backup/backup reader. Returns a warnings and errors RestoreResult,
// respectively, summarizing info about the restore.
func (kr *kubernetesRestorer) Restore(
	req Request,
	actions []velero.RestoreItemAction,
	snapshotLocationLister listers.VolumeSnapshotLocationLister,
	volumeSnapshotterGetter VolumeSnapshotterGetter,
) (Result, Result) {
	// metav1.LabelSelectorAsSelector converts a nil LabelSelector to a
	// Nothing Selector, i.e. a selector that matches nothing. We want
	// a selector that matches everything. This can be accomplished by
	// passing a non-nil empty LabelSelector.
	ls := req.Restore.Spec.LabelSelector
	if ls == nil {
		ls = &metav1.LabelSelector{}
	}

	selector, err := metav1.LabelSelectorAsSelector(ls)
	if err != nil {
		return Result{}, Result{Velero: []string{err.Error()}}
	}

	// get resource includes-excludes
	resourceIncludesExcludes := getResourceIncludesExcludes(kr.discoveryHelper, req.Restore.Spec.IncludedResources, req.Restore.Spec.ExcludedResources)
	prioritizedResources, err := prioritizeResources(kr.discoveryHelper, kr.resourcePriorities, resourceIncludesExcludes, req.Log)
	if err != nil {
		return Result{}, Result{Velero: []string{err.Error()}}
	}

	// get namespace includes-excludes
	namespaceIncludesExcludes := collections.NewIncludesExcludes().
		Includes(req.Restore.Spec.IncludedNamespaces...).
		Excludes(req.Restore.Spec.ExcludedNamespaces...)

	resolvedActions, err := resolveActions(actions, kr.discoveryHelper)
	if err != nil {
		return Result{}, Result{Velero: []string{err.Error()}}
	}

	podVolumeTimeout := kr.resticTimeout
	if val := req.Restore.Annotations[velerov1api.PodVolumeOperationTimeoutAnnotation]; val != "" {
		parsed, err := time.ParseDuration(val)
		if err != nil {
			req.Log.WithError(errors.WithStack(err)).Errorf("Unable to parse pod volume timeout annotation %s, using server value.", val)
		} else {
			podVolumeTimeout = parsed
		}
	}

	ctx, cancelFunc := go_context.WithTimeout(go_context.Background(), podVolumeTimeout)
	defer cancelFunc()

	var resticRestorer restic.Restorer
	if kr.resticRestorerFactory != nil {
		resticRestorer, err = kr.resticRestorerFactory.NewRestorer(ctx, req.Restore)
		if err != nil {
			return Result{}, Result{Velero: []string{err.Error()}}
		}
	}

	pvRestorer := &pvRestorer{
		logger:                  req.Log,
		backup:                  req.Backup,
		snapshotVolumes:         req.Backup.Spec.SnapshotVolumes,
		restorePVs:              req.Restore.Spec.RestorePVs,
		volumeSnapshots:         req.VolumeSnapshots,
		volumeSnapshotterGetter: volumeSnapshotterGetter,
		snapshotLocationLister:  snapshotLocationLister,
	}

	restoreCtx := &context{
		backup:                     req.Backup,
		backupReader:               req.BackupReader,
		restore:                    req.Restore,
		resourceIncludesExcludes:   resourceIncludesExcludes,
		namespaceIncludesExcludes:  namespaceIncludesExcludes,
		prioritizedResources:       prioritizedResources,
		selector:                   selector,
		log:                        req.Log,
		dynamicFactory:             kr.dynamicFactory,
		fileSystem:                 kr.fileSystem,
		namespaceClient:            kr.namespaceClient,
		actions:                    resolvedActions,
		volumeSnapshotterGetter:    volumeSnapshotterGetter,
		resticRestorer:             resticRestorer,
		resticErrs:                 make(chan error),
		pvsToProvision:             sets.NewString(),
		pvRestorer:                 pvRestorer,
		volumeSnapshots:            req.VolumeSnapshots,
		podVolumeBackups:           req.PodVolumeBackups,
		resourceTerminatingTimeout: kr.resourceTerminatingTimeout,
		resourceClients:            make(map[resourceClientKey]client.Dynamic),
		restoredItems:              make(map[velero.ResourceIdentifier]struct{}),
		renamedPVs:                 make(map[string]string),
		pvRenamer:                  kr.pvRenamer,
		discoveryHelper:            kr.discoveryHelper,
		resourcePriorities:         kr.resourcePriorities,
	}

	return restoreCtx.execute()
}

// getResourceIncludesExcludes takes the lists of resources to include and exclude, uses the
// discovery helper to resolve them to fully-qualified group-resource names, and returns an
// IncludesExcludes list.
func getResourceIncludesExcludes(helper discovery.Helper, includes, excludes []string) *collections.IncludesExcludes {
	resources := collections.GenerateIncludesExcludes(
		includes,
		excludes,
		func(item string) string {
			gvr, _, err := helper.ResourceFor(schema.ParseGroupResource(item).WithVersion(""))
			if err != nil {
				return ""
			}

			gr := gvr.GroupResource()
			return gr.String()
		},
	)

	return resources
}

type resolvedAction struct {
	velero.RestoreItemAction

	resourceIncludesExcludes  *collections.IncludesExcludes
	namespaceIncludesExcludes *collections.IncludesExcludes
	selector                  labels.Selector
}

func resolveActions(actions []velero.RestoreItemAction, helper discovery.Helper) ([]resolvedAction, error) {
	var resolved []resolvedAction

	for _, action := range actions {
		resourceSelector, err := action.AppliesTo()
		if err != nil {
			return nil, err
		}

		resources := getResourceIncludesExcludes(helper, resourceSelector.IncludedResources, resourceSelector.ExcludedResources)
		namespaces := collections.NewIncludesExcludes().Includes(resourceSelector.IncludedNamespaces...).Excludes(resourceSelector.ExcludedNamespaces...)

		selector := labels.Everything()
		if resourceSelector.LabelSelector != "" {
			if selector, err = labels.Parse(resourceSelector.LabelSelector); err != nil {
				return nil, err
			}
		}

		res := resolvedAction{
			RestoreItemAction:         action,
			resourceIncludesExcludes:  resources,
			namespaceIncludesExcludes: namespaces,
			selector:                  selector,
		}

		resolved = append(resolved, res)
	}

	return resolved, nil
}

type context struct {
	backup                     *velerov1api.Backup
	backupReader               io.Reader
	restore                    *velerov1api.Restore
	restoreDir                 string
	resourceIncludesExcludes   *collections.IncludesExcludes
	namespaceIncludesExcludes  *collections.IncludesExcludes
	prioritizedResources       []schema.GroupResource
	selector                   labels.Selector
	log                        logrus.FieldLogger
	dynamicFactory             client.DynamicFactory
	fileSystem                 filesystem.Interface
	namespaceClient            corev1.NamespaceInterface
	actions                    []resolvedAction
	volumeSnapshotterGetter    VolumeSnapshotterGetter
	resticRestorer             restic.Restorer
	resticWaitGroup            sync.WaitGroup
	resticErrs                 chan error
	pvsToProvision             sets.String
	pvRestorer                 PVRestorer
	volumeSnapshots            []*volume.Snapshot
	podVolumeBackups           []*velerov1api.PodVolumeBackup
	resourceTerminatingTimeout time.Duration
	resourceClients            map[resourceClientKey]client.Dynamic
	restoredItems              map[velero.ResourceIdentifier]struct{}
	renamedPVs                 map[string]string
	pvRenamer                  func(string) (string, error)
	discoveryHelper            discovery.Helper
	resourcePriorities         []string
}

type resourceClientKey struct {
	resource  schema.GroupVersionResource
	namespace string
}

func (ctx *context) execute() (Result, Result) {
	warnings, errs := Result{}, Result{}

	ctx.log.Infof("Starting restore of backup %s", kube.NamespaceAndName(ctx.backup))

	dir, err := archive.NewExtractor(ctx.log, ctx.fileSystem).UnzipAndExtractBackup(ctx.backupReader)
	if err != nil {
		ctx.log.Infof("error unzipping and extracting: %v", err)
		errs.AddVeleroError(err)
		return warnings, errs
	}
	defer ctx.fileSystem.RemoveAll(dir)

	// need to set this for additionalItems to be restored
	ctx.restoreDir = dir

	backupResources, err := archive.NewParser(ctx.log, ctx.fileSystem).Parse(ctx.restoreDir)
	if err != nil {
		errs.AddVeleroError(errors.Wrap(err, "error parsing backup contents"))
		return warnings, errs
	}

	existingNamespaces := sets.NewString()

	for _, resource := range ctx.prioritizedResources {
		// we don't want to explicitly restore namespace API objs because we'll handle
		// them as a special case prior to restoring anything into them
		if resource == kuberesource.Namespaces {
			continue
		}

		resourceList := backupResources[resource.String()]
		if resourceList == nil {
			continue
		}

		for namespace, items := range resourceList.ItemsByNamespace {
			if namespace != "" && !ctx.namespaceIncludesExcludes.ShouldInclude(namespace) {
				ctx.log.Infof("Skipping namespace %s", namespace)
				continue
			}

			// get target namespace to restore into, if different
			// from source namespace
			targetNamespace := namespace
			if target, ok := ctx.restore.Spec.NamespaceMapping[namespace]; ok {
				targetNamespace = target
			}

			// if we don't know whether this namespace exists yet, attempt to create
			// it in order to ensure it exists. Try to get it from the backup tarball
			// (in order to get any backed-up metadata), but if we don't find it there,
			// create a blank one.
			if namespace != "" && !existingNamespaces.Has(targetNamespace) {
				logger := ctx.log.WithField("namespace", namespace)
				ns := getNamespace(logger, getItemFilePath(ctx.restoreDir, "namespaces", "", namespace), targetNamespace)
				if _, err := kube.EnsureNamespaceExistsAndIsReady(ns, ctx.namespaceClient, ctx.resourceTerminatingTimeout); err != nil {
					errs.AddVeleroError(err)
					continue
				}

				// keep track of namespaces that we know exist so we don't
				// have to try to create them multiple times
				existingNamespaces.Insert(targetNamespace)
			}

			w, e := ctx.restoreResource(resource.String(), targetNamespace, namespace, items)
			warnings.Merge(&w)
			errs.Merge(&e)
		}
	}

	// TODO: Re-order this logic so that CRs can be prioritized in the main loop, rather than after.

	// Refresh and resolve based on CRDs added to the API server from the above restore loop.
	// This is because CRDs have been added to the API groups but until we refresh, Velero doesn't know about the
	// newly-added API groups in order to create the CRs from them.
	if err := ctx.discoveryHelper.Refresh(); err != nil {
		// Don't break on error here, since newResources will be the same as the original prioritizedResources,
		// and thus addedResources will end up being empty and we'll restore nothing.
		// Since we're continuing the restore, add a warning, not an error.
		warnings.AddVeleroError(errors.Wrap(err, "error refreshing discovery API"))
	}
	newResources, err := prioritizeResources(ctx.discoveryHelper, ctx.resourcePriorities, ctx.resourceIncludesExcludes, ctx.log)
	if err != nil {
		// If there was an error, then newResources will be nil, so we can continue on the restore.
		// addedResources will end up being nil, but we should still report this failure.
		warnings.AddVeleroError(errors.Wrap(err, "error sorting resources"))
	}

	// Filter the resources to only those added since our first restore pass.
	addedResources := make([]schema.GroupResource, 0)
	for _, r := range newResources {
		var found bool
		for _, p := range ctx.prioritizedResources {
			if r == p {
				found = true
				break
			}
		}
		// Resource hasn't already been processed, so queue it for the next loop.
		if !found {
			ctx.log.Debugf("Discovered new resource %s", r)
			addedResources = append(addedResources, r)
		}
	}

	// Use the same restore logic as above, but for newly available API groups (CRDs)
	for _, resource := range addedResources {
		resourceList := backupResources[resource.String()]
		if resourceList == nil {
			continue
		}

		for namespace, items := range resourceList.ItemsByNamespace {
			if namespace != "" && !ctx.namespaceIncludesExcludes.ShouldInclude(namespace) {
				ctx.log.Infof("Skipping namespace %s", namespace)
				continue
			}

			// get target namespace to restore into, if different
			// from source namespace
			targetNamespace := namespace
			if target, ok := ctx.restore.Spec.NamespaceMapping[namespace]; ok {
				targetNamespace = target
			}

			// if we don't know whether this namespace exists yet, attempt to create
			// it in order to ensure it exists. Try to get it from the backup tarball
			// (in order to get any backed-up metadata), but if we don't find it there,
			// create a blank one.
			if namespace != "" && !existingNamespaces.Has(targetNamespace) {
				logger := ctx.log.WithField("namespace", namespace)
				ns := getNamespace(logger, getItemFilePath(ctx.restoreDir, "namespaces", "", namespace), targetNamespace)
				if _, err := kube.EnsureNamespaceExistsAndIsReady(ns, ctx.namespaceClient, ctx.resourceTerminatingTimeout); err != nil {
					errs.AddVeleroError(err)
					continue
				}

				// keep track of namespaces that we know exist so we don't
				// have to try to create them multiple times
				existingNamespaces.Insert(targetNamespace)
			}

			w, e := ctx.restoreResource(resource.String(), targetNamespace, namespace, items)
			warnings.Merge(&w)
			errs.Merge(&e)
		}
	}

	// wait for all of the restic restore goroutines to be done, which is
	// only possible once all of their errors have been received by the loop
	// below, then close the resticErrs channel so the loop terminates.
	go func() {
		ctx.log.Info("Waiting for all restic restores to complete")

		// TODO timeout?
		ctx.resticWaitGroup.Wait()
		close(ctx.resticErrs)
	}()

	// this loop will only terminate when the ctx.resticErrs channel is closed
	// in the above goroutine, *after* all errors from the goroutines have been
	// received by this loop.
	for err := range ctx.resticErrs {
		// TODO not ideal to be adding these to Velero-level errors
		// rather than a specific namespace, but don't have a way
		// to track the namespace right now.
		errs.Velero = append(errs.Velero, err.Error())
	}
	ctx.log.Info("Done waiting for all restic restores to complete")

	return warnings, errs
}

func getItemFilePath(rootDir, groupResource, namespace, name string) string {
	switch namespace {
	case "":
		return filepath.Join(rootDir, velerov1api.ResourcesDir, groupResource, velerov1api.ClusterScopedDir, name+".json")
	default:
		return filepath.Join(rootDir, velerov1api.ResourcesDir, groupResource, velerov1api.NamespaceScopedDir, namespace, name+".json")
	}
}

// getNamespace returns a namespace API object that we should attempt to
// create before restoring anything into it. It will come from the backup
// tarball if it exists, else will be a new one. If from the tarball, it
// will retain its labels, annotations, and spec.
func getNamespace(logger logrus.FieldLogger, path, remappedName string) *v1.Namespace {
	var nsBytes []byte
	var err error

	if nsBytes, err = ioutil.ReadFile(path); err != nil {
		return &v1.Namespace{
			ObjectMeta: metav1.ObjectMeta{
				Name: remappedName,
			},
		}
	}

	var backupNS v1.Namespace
	if err := json.Unmarshal(nsBytes, &backupNS); err != nil {
		logger.Warnf("Error unmarshalling namespace from backup, creating new one.")
		return &v1.Namespace{
			ObjectMeta: metav1.ObjectMeta{
				Name: remappedName,
			},
		}
	}

	return &v1.Namespace{
		ObjectMeta: metav1.ObjectMeta{
			Name:        remappedName,
			Labels:      backupNS.Labels,
			Annotations: backupNS.Annotations,
		},
		Spec: backupNS.Spec,
	}
}

func (ctx *context) getApplicableActions(groupResource schema.GroupResource, namespace string) []resolvedAction {
	var actions []resolvedAction
	for _, action := range ctx.actions {
		if !action.resourceIncludesExcludes.ShouldInclude(groupResource.String()) {
			continue
		}

		if namespace != "" && !action.namespaceIncludesExcludes.ShouldInclude(namespace) {
			continue
		}

		if namespace == "" && !action.namespaceIncludesExcludes.IncludeEverything() {
			continue
		}

		actions = append(actions, action)
	}

	return actions
}

func (ctx *context) shouldRestore(name string, pvClient client.Dynamic) (bool, error) {
	pvLogger := ctx.log.WithField("pvName", name)

	var shouldRestore bool
	err := wait.PollImmediate(time.Second, ctx.resourceTerminatingTimeout, func() (bool, error) {
		unstructuredPV, err := pvClient.Get(name, metav1.GetOptions{})
		if apierrors.IsNotFound(err) {
			pvLogger.Debug("PV not found, safe to restore")
			// PV not found, can safely exit loop and proceed with restore.
			shouldRestore = true
			return true, nil
		}
		if err != nil {
			return false, errors.Wrapf(err, "could not retrieve in-cluster copy of PV %s", name)
		}

		clusterPV := new(v1.PersistentVolume)
		if err := runtime.DefaultUnstructuredConverter.FromUnstructured(unstructuredPV.Object, clusterPV); err != nil {
			return false, errors.Wrap(err, "error converting PV from unstructured")
		}

		if clusterPV.Status.Phase == v1.VolumeReleased || clusterPV.DeletionTimestamp != nil {
			// PV was found and marked for deletion, or it was released; wait for it to go away.
			pvLogger.Debugf("PV found, but marked for deletion, waiting")
			return false, nil
		}

		// Check for the namespace and PVC to see if anything that's referencing the PV is deleting.
		// If either the namespace or PVC is in a deleting/terminating state, wait for them to finish before
		// trying to restore the PV
		// Not doing so may result in the underlying PV disappearing but not restoring due to timing issues,
		// then the PVC getting restored and showing as lost.
		if clusterPV.Spec.ClaimRef == nil {
			pvLogger.Debugf("PV is not marked for deletion and is not claimed by a PVC")
			return true, nil
		}

		namespace := clusterPV.Spec.ClaimRef.Namespace
		pvcName := clusterPV.Spec.ClaimRef.Name

		// Have to create the PVC client here because we don't know what namespace we're using til we get to this point.
		// Using a dynamic client since it's easier to mock for testing
		pvcResource := metav1.APIResource{Name: "persistentvolumeclaims", Namespaced: true}
		pvcClient, err := ctx.dynamicFactory.ClientForGroupVersionResource(schema.GroupVersion{Group: "", Version: "v1"}, pvcResource, namespace)
		if err != nil {
			return false, errors.Wrapf(err, "error getting pvc client")
		}

		pvc, err := pvcClient.Get(pvcName, metav1.GetOptions{})
		if apierrors.IsNotFound(err) {
			pvLogger.Debugf("PVC %s for PV not found, waiting", pvcName)
			// PVC wasn't found, but the PV still exists, so continue to wait.
			return false, nil
		}
		if err != nil {
			return false, errors.Wrapf(err, "error getting claim %s for persistent volume", pvcName)
		}

		if pvc != nil && pvc.GetDeletionTimestamp() != nil {
			pvLogger.Debugf("PVC for PV marked for deletion, waiting")
			// PVC is still deleting, continue to wait.
			return false, nil
		}

		// Check the namespace associated with the claimRef to see if it's deleting/terminating before proceeding
		ns, err := ctx.namespaceClient.Get(namespace, metav1.GetOptions{})
		if apierrors.IsNotFound(err) {
			pvLogger.Debugf("namespace %s for PV not found, waiting", namespace)
			// namespace not found but the PV still exists, so continue to wait
			return false, nil
		}
		if err != nil {
			return false, errors.Wrapf(err, "error getting namespace %s associated with PV %s", namespace, name)
		}

		if ns != nil && (ns.GetDeletionTimestamp() != nil || ns.Status.Phase == v1.NamespaceTerminating) {
			pvLogger.Debugf("namespace %s associated with PV is deleting, waiting", namespace)
			// namespace is in the process of deleting, keep looping
			return false, nil
		}

		// None of the PV, PVC, or NS are marked for deletion, break the loop.
		pvLogger.Debug("PV, associated PVC and namespace are not marked for deletion")
		return true, nil
	})

	if err == wait.ErrWaitTimeout {
		pvLogger.Debug("timeout reached waiting for persistent volume to delete")
	}

	return shouldRestore, err
}

// crdAvailable waits for a CRD to be available for use before letting the restore continue.
func (ctx *context) crdAvailable(name string, crdClient client.Dynamic) (bool, error) {
	crdLogger := ctx.log.WithField("crdName", name)

	var available bool
	// Wait 1 minute rather than the standard resource timeout, since each CRD will transition fairly quickly
	err := wait.PollImmediate(time.Second, time.Minute*1, func() (bool, error) {
		unstructuredCRD, err := crdClient.Get(name, metav1.GetOptions{})
		if err != nil {
			return true, err
		}

		// TODO: Due to upstream conversion issues in runtime.FromUnstructured, we use the unstructured object here.
		// Once the upstream conversion functions are fixed, we should convert to the CRD types and use IsCRDReady
		available, err = kube.IsUnstructuredCRDReady(unstructuredCRD)

		if err != nil {
			return true, err
		}

		if !available {
			crdLogger.Debug("CRD not yet ready for use")
		}

		// If the CRD is not available, keep polling (false, nil)
		// If the CRD is available, break the poll and return back to caller (true, nil)
		return available, nil
	})

	if err == wait.ErrWaitTimeout {
		crdLogger.Debug("timeout reached waiting for custom resource definition to be ready")
	}

	return available, err
}

// restoreResource restores the specified cluster or namespace scoped resource. If namespace is
// empty we are restoring a cluster level resource, otherwise into the specified namespace.
func (ctx *context) restoreResource(resource, targetNamespace, originalNamespace string, items []string) (Result, Result) {
	warnings, errs := Result{}, Result{}

	if targetNamespace == "" && boolptr.IsSetToFalse(ctx.restore.Spec.IncludeClusterResources) {
		ctx.log.Infof("Skipping resource %s because it's cluster-scoped", resource)
		return warnings, errs
	}

	if targetNamespace == "" && !boolptr.IsSetToTrue(ctx.restore.Spec.IncludeClusterResources) && !ctx.namespaceIncludesExcludes.IncludeEverything() {
		ctx.log.Infof("Skipping resource %s because it's cluster-scoped and only specific namespaces are included in the restore", resource)
		return warnings, errs
	}

	if targetNamespace != "" {
		ctx.log.Infof("Restoring resource '%s' into namespace '%s'", resource, targetNamespace)
	} else {
		ctx.log.Infof("Restoring cluster level resource '%s'", resource)
	}

	if len(items) == 0 {
		return warnings, errs
	}

	groupResource := schema.ParseGroupResource(resource)

	for _, item := range items {
		itemPath := getItemFilePath(ctx.restoreDir, resource, originalNamespace, item)

		obj, err := ctx.unmarshal(itemPath)
		if err != nil {
			errs.Add(targetNamespace, fmt.Errorf("error decoding %q: %v", strings.Replace(itemPath, ctx.restoreDir+"/", "", -1), err))
			continue
		}

		if !ctx.selector.Matches(labels.Set(obj.GetLabels())) {
			continue
		}

		w, e := ctx.restoreItem(obj, groupResource, targetNamespace)
		warnings.Merge(&w)
		errs.Merge(&e)
	}

	return warnings, errs
}

func (ctx *context) getResourceClient(groupResource schema.GroupResource, obj *unstructured.Unstructured, namespace string) (client.Dynamic, error) {
	key := resourceClientKey{
		resource:  groupResource.WithVersion(obj.GroupVersionKind().Version),
		namespace: namespace,
	}

	if client, ok := ctx.resourceClients[key]; ok {
		return client, nil
	}

	// initialize client for this Resource. we need
	// metadata from an object to do this.
	ctx.log.Infof("Getting client for %v", obj.GroupVersionKind())

	resource := metav1.APIResource{
		Namespaced: len(namespace) > 0,
		Name:       groupResource.Resource,
	}

	client, err := ctx.dynamicFactory.ClientForGroupVersionResource(obj.GroupVersionKind().GroupVersion(), resource, namespace)
	if err != nil {
		return nil, err
	}

	ctx.resourceClients[key] = client
	return client, nil
}

func getResourceID(groupResource schema.GroupResource, namespace, name string) string {
	if namespace == "" {
		return fmt.Sprintf("%s/%s", groupResource.String(), name)
	}

	return fmt.Sprintf("%s/%s/%s", groupResource.String(), namespace, name)
}

func (ctx *context) restoreItem(obj *unstructured.Unstructured, groupResource schema.GroupResource, namespace string) (Result, Result) {
	warnings, errs := Result{}, Result{}
	resourceID := getResourceID(groupResource, namespace, obj.GetName())

	// Check if group/resource should be restored. We need to do this here since
	// this method may be getting called for an additional item which is a group/resource
	// that's excluded.
	if !ctx.resourceIncludesExcludes.ShouldInclude(groupResource.String()) {
		ctx.log.WithFields(logrus.Fields{
			"namespace":     obj.GetNamespace(),
			"name":          obj.GetName(),
			"groupResource": groupResource.String(),
		}).Info("Not restoring item because resource is excluded")
		return warnings, errs
	}

	// Check if namespace/cluster-scoped resource should be restored. We need
	// to do this here since this method may be getting called for an additional
	// item which is in a namespace that's excluded, or which is cluster-scoped
	// and should be excluded. Note that we're checking the object's namespace (
	// via obj.GetNamespace()) instead of the namespace parameter, because we want
	// to check the *original* namespace, not the remapped one if it's been remapped.
	if namespace != "" {
		if !ctx.namespaceIncludesExcludes.ShouldInclude(obj.GetNamespace()) {
			ctx.log.WithFields(logrus.Fields{
				"namespace":     obj.GetNamespace(),
				"name":          obj.GetName(),
				"groupResource": groupResource.String(),
			}).Info("Not restoring item because namespace is excluded")
			return warnings, errs
		}
	} else {
		if boolptr.IsSetToFalse(ctx.restore.Spec.IncludeClusterResources) {
			ctx.log.WithFields(logrus.Fields{
				"namespace":     obj.GetNamespace(),
				"name":          obj.GetName(),
				"groupResource": groupResource.String(),
			}).Info("Not restoring item because it's cluster-scoped")
			return warnings, errs
		}
	}

	// make a copy of object retrieved from backup
	// to make it available unchanged inside restore actions
	itemFromBackup := obj.DeepCopy()

	complete, err := isCompleted(obj, groupResource)
	if err != nil {
		errs.Add(namespace, fmt.Errorf("error checking completion of %q: %v", resourceID, err))
		return warnings, errs
	}
	if complete {
		ctx.log.Infof("%s is complete - skipping", kube.NamespaceAndName(obj))
		return warnings, errs
	}

	name := obj.GetName()

	// Check if we've already restored this
	itemKey := velero.ResourceIdentifier{
		GroupResource: groupResource,
		Namespace:     namespace,
		Name:          name,
	}
	if _, exists := ctx.restoredItems[itemKey]; exists {
		ctx.log.Infof("Skipping %s because it's already been restored.", resourceID)
		return warnings, errs
	}
	ctx.restoredItems[itemKey] = struct{}{}

	// TODO: move to restore item action if/when we add a ShouldRestore() method to the interface
	if groupResource == kuberesource.Pods && obj.GetAnnotations()[v1.MirrorPodAnnotationKey] != "" {
		ctx.log.Infof("Not restoring pod because it's a mirror pod")
		return warnings, errs
	}

	resourceClient, err := ctx.getResourceClient(groupResource, obj, namespace)
	if err != nil {
		errs.AddVeleroError(fmt.Errorf("error getting resource client for namespace %q, resource %q: %v", namespace, &groupResource, err))
		return warnings, errs
	}

	if groupResource == kuberesource.PersistentVolumes {
		switch {
		case hasSnapshot(name, ctx.volumeSnapshots):
			oldName := obj.GetName()
			shouldRenamePV, err := shouldRenamePV(ctx, obj, resourceClient)
			if err != nil {
				errs.Add(namespace, err)
				return warnings, errs
			}

			var shouldRestoreSnapshot bool
			if !shouldRenamePV {
				// Check if the PV exists in the cluster before attempting to create
				// a volume from the snapshot, in order to avoid orphaned volumes (GH #609)
				shouldRestoreSnapshot, err = ctx.shouldRestore(name, resourceClient)
				if err != nil {
					errs.Add(namespace, errors.Wrapf(err, "error waiting on in-cluster persistentvolume %s", name))
					return warnings, errs
				}
			} else {
				// if we're renaming the PV, we're going to give it a new random name,
				// so we can assume it doesn't already exist in the cluster and therefore
				// we should proceed with restoring from snapshot.
				shouldRestoreSnapshot = true
			}

			if shouldRestoreSnapshot {
				// even if we're renaming the PV, obj still has the old name here, because the pvRestorer
				// uses the original name to look up metadata about the snapshot.
				ctx.log.Infof("Restoring persistent volume from snapshot.")
				updatedObj, err := ctx.pvRestorer.executePVAction(obj)
				if err != nil {
					errs.Add(namespace, fmt.Errorf("error executing PVAction for %s: %v", resourceID, err))
					return warnings, errs
				}
				obj = updatedObj
			}

			if shouldRenamePV {
<<<<<<< HEAD
				var pvName string
				if oldName == obj.GetName() {
					// pvRestorer hasn't modified the PV name, we need to rename the PV
					pvName, err = ctx.pvRenamer(oldName)
					if err != nil {
						addToResult(&errs, namespace, errors.Wrapf(err, "error renaming PV"))
						return warnings, errs
					}
				} else {
					// VolumeSnapshotter could have modified the PV name through function `SetVolumeID`,
					pvName = obj.GetName()
=======
				// give obj a new name, and record the mapping between the old and new names
				oldName := obj.GetName()
				newName, err := ctx.pvRenamer(oldName)
				if err != nil {
					errs.Add(namespace, errors.Wrapf(err, "error renaming PV"))
					return warnings, errs
>>>>>>> e794d840
				}

				ctx.renamedPVs[oldName] = pvName
				obj.SetName(pvName)

				// add the original PV name as an annotation
				annotations := obj.GetAnnotations()
				if annotations == nil {
					annotations = map[string]string{}
				}
				annotations["velero.io/original-pv-name"] = oldName
				obj.SetAnnotations(annotations)
			}

		case hasResticBackup(obj, ctx):
			ctx.log.Infof("Dynamically re-provisioning persistent volume because it has a restic backup to be restored.")
			ctx.pvsToProvision.Insert(name)

			// return early because we don't want to restore the PV itself, we want to dynamically re-provision it.
			return warnings, errs

		case hasDeleteReclaimPolicy(obj.Object):
			ctx.log.Infof("Dynamically re-provisioning persistent volume because it doesn't have a snapshot and its reclaim policy is Delete.")
			ctx.pvsToProvision.Insert(name)

			// return early because we don't want to restore the PV itself, we want to dynamically re-provision it.
			return warnings, errs

		default:
			ctx.log.Infof("Restoring persistent volume as-is because it doesn't have a snapshot and its reclaim policy is not Delete.")

			// we call the pvRestorer here to clear out the PV's claimRef, so it can be re-claimed
			// when its PVC is restored.
			updatedObj, err := ctx.pvRestorer.executePVAction(obj)
			if err != nil {
				errs.Add(namespace, fmt.Errorf("error executing PVAction for %s: %v", resourceID, err))
				return warnings, errs
			}
			obj = updatedObj
		}
	}

	// clear out non-core metadata fields & status
	if obj, err = resetMetadataAndStatus(obj); err != nil {
		errs.Add(namespace, err)
		return warnings, errs
	}

	for _, action := range ctx.getApplicableActions(groupResource, namespace) {
		if !action.selector.Matches(labels.Set(obj.GetLabels())) {
			return warnings, errs
		}

		ctx.log.Infof("Executing item action for %v", &groupResource)

		executeOutput, err := action.Execute(&velero.RestoreItemActionExecuteInput{
			Item:           obj,
			ItemFromBackup: itemFromBackup,
			Restore:        ctx.restore,
		})
		if err != nil {
			errs.Add(namespace, fmt.Errorf("error preparing %s: %v", resourceID, err))
			return warnings, errs
		}

		if executeOutput.SkipRestore {
			ctx.log.Infof("Skipping restore of %s: %v because a registered plugin discarded it", obj.GroupVersionKind().Kind, name)
			return warnings, errs
		}
		unstructuredObj, ok := executeOutput.UpdatedItem.(*unstructured.Unstructured)
		if !ok {
			errs.Add(namespace, fmt.Errorf("%s: unexpected type %T", resourceID, executeOutput.UpdatedItem))
			return warnings, errs
		}

		obj = unstructuredObj

		for _, additionalItem := range executeOutput.AdditionalItems {
			itemPath := getItemFilePath(ctx.restoreDir, additionalItem.GroupResource.String(), additionalItem.Namespace, additionalItem.Name)

			if _, err := ctx.fileSystem.Stat(itemPath); err != nil {
				ctx.log.WithError(err).WithFields(logrus.Fields{
					"additionalResource":          additionalItem.GroupResource.String(),
					"additionalResourceNamespace": additionalItem.Namespace,
					"additionalResourceName":      additionalItem.Name,
				}).Warn("unable to restore additional item")
				warnings.Add(additionalItem.Namespace, err)

				continue
			}

			additionalResourceID := getResourceID(additionalItem.GroupResource, additionalItem.Namespace, additionalItem.Name)
			additionalObj, err := ctx.unmarshal(itemPath)
			if err != nil {
				errs.Add(namespace, errors.Wrapf(err, "error restoring additional item %s", additionalResourceID))
			}

			additionalItemNamespace := additionalItem.Namespace
			if additionalItemNamespace != "" {
				if remapped, ok := ctx.restore.Spec.NamespaceMapping[additionalItemNamespace]; ok {
					additionalItemNamespace = remapped
				}
			}

			w, e := ctx.restoreItem(additionalObj, additionalItem.GroupResource, additionalItemNamespace)
			warnings.Merge(&w)
			errs.Merge(&e)
		}
	}

	// This comes after running item actions because we have built-in actions that restore
	// a PVC's associated PV (if applicable). As part of the PV being restored, the 'pvsToProvision'
	// set may be inserted into, and this needs to happen *before* running the following block of logic.
	//
	// The side effect of this is that it's impossible for a user to write a restore item action that
	// adjusts this behavior (i.e. of resetting the PVC for dynamic provisioning if it claims a PV with
	// a reclaim policy of Delete and no snapshot). If/when that becomes an issue for users, we can
	// revisit. This would be easier with a multi-pass restore process.
	if groupResource == kuberesource.PersistentVolumeClaims {
		pvc := new(v1.PersistentVolumeClaim)
		if err := runtime.DefaultUnstructuredConverter.FromUnstructured(obj.UnstructuredContent(), pvc); err != nil {
			errs.Add(namespace, err)
			return warnings, errs
		}

		if pvc.Spec.VolumeName != "" && ctx.pvsToProvision.Has(pvc.Spec.VolumeName) {
			ctx.log.Infof("Resetting PersistentVolumeClaim %s/%s for dynamic provisioning because its PV %v has a reclaim policy of Delete", namespace, name, pvc.Spec.VolumeName)

			// use the unstructured helpers here since we're only deleting and
			// the unstructured converter will add back (empty) fields for metadata
			// and status that we removed earlier.
			unstructured.RemoveNestedField(obj.Object, "spec", "volumeName")
			annotations := obj.GetAnnotations()
			delete(annotations, "pv.kubernetes.io/bind-completed")
			delete(annotations, "pv.kubernetes.io/bound-by-controller")
			obj.SetAnnotations(annotations)
		}

		if newName, ok := ctx.renamedPVs[pvc.Spec.VolumeName]; ok {
			ctx.log.Infof("Updating persistent volume claim %s/%s to reference renamed persistent volume (%s -> %s)", namespace, name, pvc.Spec.VolumeName, newName)
			if err := unstructured.SetNestedField(obj.Object, newName, "spec", "volumeName"); err != nil {
				errs.Add(namespace, err)
				return warnings, errs
			}
		}
	}

	// necessary because we may have remapped the namespace
	// if the namespace is blank, don't create the key
	originalNamespace := obj.GetNamespace()
	if namespace != "" {
		obj.SetNamespace(namespace)
	}

	// label the resource with the restore's name and the restored backup's name
	// for easy identification of all cluster resources created by this restore
	// and which backup they came from
	addRestoreLabels(obj, ctx.restore.Name, ctx.restore.Spec.BackupName)

	ctx.log.Infof("Attempting to restore %s: %v", obj.GroupVersionKind().Kind, name)
	createdObj, restoreErr := resourceClient.Create(obj)
	if apierrors.IsAlreadyExists(restoreErr) {
		fromCluster, err := resourceClient.Get(name, metav1.GetOptions{})
		if err != nil {
			ctx.log.Infof("Error retrieving cluster version of %s: %v", kube.NamespaceAndName(obj), err)
			warnings.Add(namespace, err)
			return warnings, errs
		}
		// Remove insubstantial metadata
		fromCluster, err = resetMetadataAndStatus(fromCluster)
		if err != nil {
			ctx.log.Infof("Error trying to reset metadata for %s: %v", kube.NamespaceAndName(obj), err)
			warnings.Add(namespace, err)
			return warnings, errs
		}

		// We know the object from the cluster won't have the backup/restore name labels, so
		// copy them from the object we attempted to restore.
		labels := obj.GetLabels()
		addRestoreLabels(fromCluster, labels[velerov1api.RestoreNameLabel], labels[velerov1api.BackupNameLabel])

		if !equality.Semantic.DeepEqual(fromCluster, obj) {
			switch groupResource {
			case kuberesource.ServiceAccounts:
				desired, err := mergeServiceAccounts(fromCluster, obj)
				if err != nil {
					ctx.log.Infof("error merging secrets for ServiceAccount %s: %v", kube.NamespaceAndName(obj), err)
					warnings.Add(namespace, err)
					return warnings, errs
				}

				patchBytes, err := generatePatch(fromCluster, desired)
				if err != nil {
					ctx.log.Infof("error generating patch for ServiceAccount %s: %v", kube.NamespaceAndName(obj), err)
					warnings.Add(namespace, err)
					return warnings, errs
				}

				if patchBytes == nil {
					// In-cluster and desired state are the same, so move on to the next item
					return warnings, errs
				}

				_, err = resourceClient.Patch(name, patchBytes)
				if err != nil {
					warnings.Add(namespace, err)
				} else {
					ctx.log.Infof("ServiceAccount %s successfully updated", kube.NamespaceAndName(obj))
				}
			default:
				e := errors.Errorf("could not restore, %s. Warning: the in-cluster version is different than the backed-up version.", restoreErr)
				warnings.Add(namespace, e)
			}
			return warnings, errs
		}

		ctx.log.Infof("Restore of %s, %v skipped: it already exists in the cluster and is the same as the backed up version", obj.GroupVersionKind().Kind, name)
		return warnings, errs
	}

	// Error was something other than an AlreadyExists
	if restoreErr != nil {
		ctx.log.Infof("error restoring %s: %v", name, restoreErr)
		errs.Add(namespace, fmt.Errorf("error restoring %s: %v", resourceID, restoreErr))
		return warnings, errs
	}

	if groupResource == kuberesource.Pods && len(restic.GetVolumeBackupsForPod(ctx.podVolumeBackups, obj)) > 0 {
		restorePodVolumeBackups(ctx, createdObj, originalNamespace)
	}

	// Wait for a CRD to be available for instantiating resources
	// before continuing.
	if groupResource == kuberesource.CustomResourceDefinitions {
		available, err := ctx.crdAvailable(name, resourceClient)
		if err != nil {
			errs.Add(namespace, errors.Wrapf(err, "error verifying custom resource definition is ready to use"))
		} else if !available {
			errs.Add(namespace, fmt.Errorf("CRD %s is not available to use for custom resources.", name))
		}
	}

	return warnings, errs
}

// shouldRenamePV returns a boolean indicating whether a persistent volume should be given a new name
// before being restored, or an error if this cannot be determined. A persistent volume will be
// given a new name if and only if (a) a PV with the original name already exists in-cluster, and
// (b) in the backup, the PV is claimed by a PVC in a namespace that's being remapped during the
// restore.
func shouldRenamePV(ctx *context, obj *unstructured.Unstructured, client client.Dynamic) (bool, error) {
	if len(ctx.restore.Spec.NamespaceMapping) == 0 {
		ctx.log.Debugf("Persistent volume does not need to be renamed because restore is not remapping any namespaces")
		return false, nil
	}

	pv := new(v1.PersistentVolume)
	if err := runtime.DefaultUnstructuredConverter.FromUnstructured(obj.Object, pv); err != nil {
		return false, errors.Wrapf(err, "error converting persistent volume to structured")
	}

	if pv.Spec.ClaimRef == nil {
		ctx.log.Debugf("Persistent volume does not need to be renamed because it's not claimed")
		return false, nil
	}

	if _, ok := ctx.restore.Spec.NamespaceMapping[pv.Spec.ClaimRef.Namespace]; !ok {
		ctx.log.Debugf("Persistent volume does not need to be renamed because it's not claimed by a PVC in a namespace that's being remapped")
		return false, nil
	}

	_, err := client.Get(pv.Name, metav1.GetOptions{})
	switch {
	case apierrors.IsNotFound(err):
		ctx.log.Debugf("Persistent volume does not need to be renamed because it does not exist in the cluster")
		return false, nil
	case err != nil:
		return false, errors.Wrapf(err, "error checking if persistent volume exists in the cluster")
	}

	// no error returned: the PV was found in-cluster, so we need to rename it
	return true, nil
}

// restorePodVolumeBackups restores the PodVolumeBackups for the given restored pod
func restorePodVolumeBackups(ctx *context, createdObj *unstructured.Unstructured, originalNamespace string) {
	if ctx.resticRestorer == nil {
		ctx.log.Warn("No restic restorer, not restoring pod's volumes")
	} else {
		ctx.resticWaitGroup.Add(1)
		go func() {
			// Done() will only be called after all errors have been successfully sent
			// on the ctx.resticErrs channel
			defer ctx.resticWaitGroup.Done()

			pod := new(v1.Pod)
			if err := runtime.DefaultUnstructuredConverter.FromUnstructured(createdObj.UnstructuredContent(), &pod); err != nil {
				ctx.log.WithError(err).Error("error converting unstructured pod")
				ctx.resticErrs <- err
				return
			}

			data := restic.RestoreData{
				Restore:          ctx.restore,
				Pod:              pod,
				PodVolumeBackups: ctx.podVolumeBackups,
				SourceNamespace:  originalNamespace,
				BackupLocation:   ctx.backup.Spec.StorageLocation,
			}
			if errs := ctx.resticRestorer.RestorePodVolumes(data); errs != nil {
				ctx.log.WithError(kubeerrs.NewAggregate(errs)).Error("unable to successfully complete restic restores of pod's volumes")

				for _, err := range errs {
					ctx.resticErrs <- err
				}
			}
		}()
	}
}

func hasSnapshot(pvName string, snapshots []*volume.Snapshot) bool {
	for _, snapshot := range snapshots {
		if snapshot.Spec.PersistentVolumeName == pvName {
			return true
		}
	}

	return false
}

func hasResticBackup(unstructuredPV *unstructured.Unstructured, ctx *context) bool {
	if len(ctx.podVolumeBackups) == 0 {
		return false
	}

	pv := new(v1.PersistentVolume)
	if err := runtime.DefaultUnstructuredConverter.FromUnstructured(unstructuredPV.Object, pv); err != nil {
		ctx.log.WithError(err).Warnf("Unable to convert PV from unstructured to structured")
		return false
	}

	if pv.Spec.ClaimRef == nil {
		return false
	}

	var found bool
	for _, pvb := range ctx.podVolumeBackups {
		if pvb.Spec.Pod.Namespace == pv.Spec.ClaimRef.Namespace && pvb.GetAnnotations()[restic.PVCNameAnnotation] == pv.Spec.ClaimRef.Name {
			found = true
			break
		}
	}

	return found
}

func hasDeleteReclaimPolicy(obj map[string]interface{}) bool {
	policy, _, _ := unstructured.NestedString(obj, "spec", "persistentVolumeReclaimPolicy")
	return policy == string(v1.PersistentVolumeReclaimDelete)
}

func resetMetadataAndStatus(obj *unstructured.Unstructured) (*unstructured.Unstructured, error) {
	res, ok := obj.Object["metadata"]
	if !ok {
		return nil, errors.New("metadata not found")
	}
	metadata, ok := res.(map[string]interface{})
	if !ok {
		return nil, errors.Errorf("metadata was of type %T, expected map[string]interface{}", res)
	}

	for k := range metadata {
		switch k {
		case "name", "namespace", "labels", "annotations":
		default:
			delete(metadata, k)
		}
	}

	// Never restore status
	delete(obj.UnstructuredContent(), "status")

	return obj, nil
}

// addRestoreLabels labels the provided object with the restore name and
// the restored backup's name.
func addRestoreLabels(obj metav1.Object, restoreName, backupName string) {
	labels := obj.GetLabels()

	if labels == nil {
		labels = make(map[string]string)
	}

	labels[velerov1api.BackupNameLabel] = label.GetValidName(backupName)
	labels[velerov1api.RestoreNameLabel] = label.GetValidName(restoreName)

	obj.SetLabels(labels)
}

// isCompleted returns whether or not an object is considered completed.
// Used to identify whether or not an object should be restored. Only Jobs or Pods are considered
func isCompleted(obj *unstructured.Unstructured, groupResource schema.GroupResource) (bool, error) {
	switch groupResource {
	case kuberesource.Pods:
		phase, _, err := unstructured.NestedString(obj.UnstructuredContent(), "status", "phase")
		if err != nil {
			return false, errors.WithStack(err)
		}
		if phase == string(v1.PodFailed) || phase == string(v1.PodSucceeded) {
			return true, nil
		}

	case kuberesource.Jobs:
		ct, found, err := unstructured.NestedString(obj.UnstructuredContent(), "status", "completionTime")
		if err != nil {
			return false, errors.WithStack(err)
		}
		if found && ct != "" {
			return true, nil
		}
	}
	// Assume any other resource isn't complete and can be restored
	return false, nil
}

// unmarshal reads the specified file, unmarshals the JSON contained within it
// and returns an Unstructured object.
func (ctx *context) unmarshal(filePath string) (*unstructured.Unstructured, error) {
	var obj unstructured.Unstructured

	bytes, err := ctx.fileSystem.ReadFile(filePath)
	if err != nil {
		return nil, err
	}

	err = json.Unmarshal(bytes, &obj)
	if err != nil {
		return nil, err
	}

	return &obj, nil
}<|MERGE_RESOLUTION|>--- conflicted
+++ resolved
@@ -963,26 +963,17 @@
 			}
 
 			if shouldRenamePV {
-<<<<<<< HEAD
 				var pvName string
 				if oldName == obj.GetName() {
 					// pvRestorer hasn't modified the PV name, we need to rename the PV
 					pvName, err = ctx.pvRenamer(oldName)
 					if err != nil {
-						addToResult(&errs, namespace, errors.Wrapf(err, "error renaming PV"))
+						errs.Add(namespace, errors.Wrapf(err, "error renaming PV"))
 						return warnings, errs
 					}
 				} else {
 					// VolumeSnapshotter could have modified the PV name through function `SetVolumeID`,
 					pvName = obj.GetName()
-=======
-				// give obj a new name, and record the mapping between the old and new names
-				oldName := obj.GetName()
-				newName, err := ctx.pvRenamer(oldName)
-				if err != nil {
-					errs.Add(namespace, errors.Wrapf(err, "error renaming PV"))
-					return warnings, errs
->>>>>>> e794d840
 				}
 
 				ctx.renamedPVs[oldName] = pvName
