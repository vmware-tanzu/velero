--- conflicted
+++ resolved
@@ -63,11 +63,8 @@
 	if c.forWindows {
 		dsName = "node-agent-windows"
 	}
-<<<<<<< HEAD
 	hostPodsVolumePath := filepath.Join(c.kubeletRootDir, "pods")
 	hostPluginsVolumePath := filepath.Join(c.kubeletRootDir, "plugins")
-=======
-
 	volumes := []corev1api.Volume{}
 	volumeMounts := []corev1api.VolumeMount{}
 	if !c.nodeAgentDisableHostPath {
@@ -76,7 +73,7 @@
 				Name: "host-pods",
 				VolumeSource: corev1api.VolumeSource{
 					HostPath: &corev1api.HostPathVolumeSource{
-						Path: "/var/lib/kubelet/pods",
+						Path: hostPodsVolumePath,
 					},
 				},
 			},
@@ -84,7 +81,7 @@
 				Name: "host-plugins",
 				VolumeSource: corev1api.VolumeSource{
 					HostPath: &corev1api.HostPathVolumeSource{
-						Path: "/var/lib/kubelet/plugins",
+						Path: hostPluginsVolumePath,
 					},
 				},
 			},
@@ -116,7 +113,6 @@
 		MountPath: "/scratch",
 	})
 
->>>>>>> 805237a8
 	daemonSet := &appsv1api.DaemonSet{
 		ObjectMeta: objectMeta(namespace, dsName),
 		TypeMeta: metav1.TypeMeta{
@@ -142,34 +138,7 @@
 					SecurityContext: &corev1api.PodSecurityContext{
 						RunAsUser: &userID,
 					},
-<<<<<<< HEAD
-					Volumes: []corev1api.Volume{
-						{
-							Name: "host-pods",
-							VolumeSource: corev1api.VolumeSource{
-								HostPath: &corev1api.HostPathVolumeSource{
-									Path: hostPodsVolumePath,
-								},
-							},
-						},
-						{
-							Name: "host-plugins",
-							VolumeSource: corev1api.VolumeSource{
-								HostPath: &corev1api.HostPathVolumeSource{
-									Path: hostPluginsVolumePath,
-								},
-							},
-						},
-						{
-							Name: "scratch",
-							VolumeSource: corev1api.VolumeSource{
-								EmptyDir: new(corev1api.EmptyDirVolumeSource),
-							},
-						},
-					},
-=======
 					Volumes: volumes,
->>>>>>> 805237a8
 					Containers: []corev1api.Container{
 						{
 							Name:            dsName,
