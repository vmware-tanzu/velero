/*
Copyright 2017 Heptio Inc.

Licensed under the Apache License, Version 2.0 (the "License");
you may not use this file except in compliance with the License.
You may obtain a copy of the License at

    http://www.apache.org/licenses/LICENSE-2.0

Unless required by applicable law or agreed to in writing, software
distributed under the License is distributed on an "AS IS" BASIS,
WITHOUT WARRANTIES OR CONDITIONS OF ANY KIND, either express or implied.
See the License for the specific language governing permissions and
limitations under the License.
*/

package aws

import (
	"io"
	"time"

	"github.com/aws/aws-sdk-go/aws"
	"github.com/aws/aws-sdk-go/aws/endpoints"
	"github.com/aws/aws-sdk-go/service/s3"
	"github.com/aws/aws-sdk-go/service/s3/s3manager"
	"github.com/pkg/errors"
	"github.com/sirupsen/logrus"

	"github.com/heptio/ark/pkg/cloudprovider"
)

var _ cloudprovider.ObjectStorageAdapter = &objectStorageAdapter{}

type objectStorageAdapter struct {
<<<<<<< HEAD
	s3       *s3.S3
	kmsKeyID string
	logger   *logrus.Logger
=======
	s3         *s3.S3
	s3Uploader *s3manager.Uploader
	kmsKeyID   string
>>>>>>> 72b0bdde
}

func NewObjectStorageAdapter(region, s3URL, kmsKeyID string, s3ForcePathStyle bool, logger *logrus.Logger) (cloudprovider.ObjectStorageAdapter, error) {
	if region == "" {
		return nil, errors.New("missing region in aws configuration in config file")
	}

	awsConfig := aws.NewConfig().
		WithRegion(region).
		WithS3ForcePathStyle(s3ForcePathStyle)

	if s3URL != "" {
		awsConfig = awsConfig.WithEndpointResolver(
			endpoints.ResolverFunc(func(service, region string, optFns ...func(*endpoints.Options)) (endpoints.ResolvedEndpoint, error) {
				if service == endpoints.S3ServiceID {
					return endpoints.ResolvedEndpoint{
						URL: s3URL,
					}, nil
				}

				return endpoints.DefaultResolver().EndpointFor(service, region, optFns...)
			}),
		)
	}

	sess, err := getSession(awsConfig)
	if err != nil {
		return nil, err
	}

	return &objectStorageAdapter{
<<<<<<< HEAD
		s3:       s3.New(sess),
		kmsKeyID: kmsKeyID,
		logger:   logger,
	}, nil
}

func (op *objectStorageAdapter) PutObject(bucket string, key string, body io.ReadSeeker) error {
	op.logger.Infof("put s3 object s3://%s/%s", bucket, key)
	req := &s3.PutObjectInput{
=======
		s3:         s3.New(sess),
		s3Uploader: s3manager.NewUploader(sess),
		kmsKeyID:   kmsKeyID,
	}, nil
}

func (op *objectStorageAdapter) PutObject(bucket string, key string, body io.Reader) error {
	req := &s3manager.UploadInput{
>>>>>>> 72b0bdde
		Bucket: &bucket,
		Key:    &key,
		Body:   body,
	}

	// if kmsKeyID is not empty, enable "aws:kms" encryption
	if op.kmsKeyID != "" {
		req.ServerSideEncryption = aws.String("aws:kms")
		req.SSEKMSKeyId = &op.kmsKeyID
	}

	_, err := op.s3Uploader.Upload(req)

	return errors.Wrapf(err, "error putting object %s", key)
}

func (op *objectStorageAdapter) GetObject(bucket string, key string) (io.ReadCloser, error) {
	op.logger.Infof("get s3 object s3://%s/%s", bucket, key)
	req := &s3.GetObjectInput{
		Bucket: &bucket,
		Key:    &key,
	}

	res, err := op.s3.GetObject(req)
	if err != nil {
		return nil, errors.Wrapf(err, "error getting object %s", key)
	}

	return res.Body, nil
}

func (op *objectStorageAdapter) ListCommonPrefixes(bucket string, delimiter string, prefix string) ([]string, error) {
	op.logger.Infof("list s3 common prefix s3://%s/%s", bucket, prefix)
	req := &s3.ListObjectsV2Input{
		Bucket:    &bucket,
		Delimiter: &delimiter,
	}

	if prefix != "" {
		req.Prefix = &prefix
	}

	var ret []string
	err := op.s3.ListObjectsV2Pages(req, func(page *s3.ListObjectsV2Output, lastPage bool) bool {
		for _, prefix := range page.CommonPrefixes {
			ret = append(ret, *prefix.Prefix)
		}
		return !lastPage
	})

	if err != nil {
		return nil, errors.WithStack(err)
	}

	return ret, nil
}

func (op *objectStorageAdapter) ListObjects(bucket, prefix string) ([]string, error) {
	op.logger.Infof("list s3 objects s3://%s/%s", bucket, prefix)
	req := &s3.ListObjectsV2Input{
		Bucket: &bucket,
		Prefix: &prefix,
	}

	var ret []string
	err := op.s3.ListObjectsV2Pages(req, func(page *s3.ListObjectsV2Output, lastPage bool) bool {
		for _, obj := range page.Contents {
			ret = append(ret, *obj.Key)
		}
		return !lastPage
	})

	if err != nil {
		return nil, errors.WithStack(err)
	}

	return ret, nil
}

func (op *objectStorageAdapter) DeleteObject(bucket string, key string) error {
	op.logger.Infof("delete s3 object s3://%s/%s", bucket, key)
	req := &s3.DeleteObjectInput{
		Bucket: &bucket,
		Key:    &key,
	}

	_, err := op.s3.DeleteObject(req)

	return errors.Wrapf(err, "error deleting object %s", key)
}

func (op *objectStorageAdapter) CreateSignedURL(bucket, key string, ttl time.Duration) (string, error) {
	op.logger.Debug("create signed s3 url s3://%s/%s %s ttl", bucket, key, ttl)
	req, _ := op.s3.GetObjectRequest(&s3.GetObjectInput{
		Bucket: aws.String(bucket),
		Key:    aws.String(key),
	})

	return req.Presign(ttl)
}<|MERGE_RESOLUTION|>--- conflicted
+++ resolved
@@ -33,15 +33,10 @@
 var _ cloudprovider.ObjectStorageAdapter = &objectStorageAdapter{}
 
 type objectStorageAdapter struct {
-<<<<<<< HEAD
-	s3       *s3.S3
-	kmsKeyID string
-	logger   *logrus.Logger
-=======
 	s3         *s3.S3
 	s3Uploader *s3manager.Uploader
 	kmsKeyID   string
->>>>>>> 72b0bdde
+	logger     *logrus.Logger
 }
 
 func NewObjectStorageAdapter(region, s3URL, kmsKeyID string, s3ForcePathStyle bool, logger *logrus.Logger) (cloudprovider.ObjectStorageAdapter, error) {
@@ -73,26 +68,16 @@
 	}
 
 	return &objectStorageAdapter{
-<<<<<<< HEAD
-		s3:       s3.New(sess),
-		kmsKeyID: kmsKeyID,
-		logger:   logger,
-	}, nil
-}
-
-func (op *objectStorageAdapter) PutObject(bucket string, key string, body io.ReadSeeker) error {
-	op.logger.Infof("put s3 object s3://%s/%s", bucket, key)
-	req := &s3.PutObjectInput{
-=======
 		s3:         s3.New(sess),
 		s3Uploader: s3manager.NewUploader(sess),
 		kmsKeyID:   kmsKeyID,
+		logger:     logger,
 	}, nil
 }
 
 func (op *objectStorageAdapter) PutObject(bucket string, key string, body io.Reader) error {
+	op.logger.Infof("put s3 object s3://%s/%s", bucket, key)
 	req := &s3manager.UploadInput{
->>>>>>> 72b0bdde
 		Bucket: &bucket,
 		Key:    &key,
 		Body:   body,
