/*
Copyright the Velero Contributors.

Licensed under the Apache License, Version 2.0 (the "License");
you may not use this file except in compliance with the License.
You may obtain a copy of the License at

    http://www.apache.org/licenses/LICENSE-2.0

Unless required by applicable law or agreed to in writing, software
distributed under the License is distributed on an "AS IS" BASIS,
WITHOUT WARRANTIES OR CONDITIONS OF ANY KIND, either express or implied.
See the License for the specific language governing permissions and
limitations under the License.
*/

package backup

import (
	"archive/tar"
	"compress/gzip"
	"context"
	"encoding/json"
	"fmt"
	"io"
	"io/ioutil"
	"os"
	"path/filepath"
	"time"

	"github.com/pkg/errors"
	"github.com/sirupsen/logrus"
	apierrors "k8s.io/apimachinery/pkg/api/errors"
	metav1 "k8s.io/apimachinery/pkg/apis/meta/v1"
	"k8s.io/apimachinery/pkg/apis/meta/v1/unstructured"
	"k8s.io/apimachinery/pkg/runtime/schema"
	"k8s.io/apimachinery/pkg/types"
	kubeerrs "k8s.io/apimachinery/pkg/util/errors"
	kbClient "sigs.k8s.io/controller-runtime/pkg/client"

	"github.com/vmware-tanzu/velero/internal/hook"
	velerov1api "github.com/vmware-tanzu/velero/pkg/apis/velero/v1"
	"github.com/vmware-tanzu/velero/pkg/client"
	"github.com/vmware-tanzu/velero/pkg/discovery"
	velerov1client "github.com/vmware-tanzu/velero/pkg/generated/clientset/versioned/typed/velero/v1"
	"github.com/vmware-tanzu/velero/pkg/itemoperation"
	"github.com/vmware-tanzu/velero/pkg/kuberesource"
	"github.com/vmware-tanzu/velero/pkg/plugin/framework"
	"github.com/vmware-tanzu/velero/pkg/plugin/velero"
	biav2 "github.com/vmware-tanzu/velero/pkg/plugin/velero/backupitemaction/v2"
	vsv1 "github.com/vmware-tanzu/velero/pkg/plugin/velero/volumesnapshotter/v1"
	"github.com/vmware-tanzu/velero/pkg/podexec"
	"github.com/vmware-tanzu/velero/pkg/podvolume"
	"github.com/vmware-tanzu/velero/pkg/util/boolptr"
	"github.com/vmware-tanzu/velero/pkg/util/collections"
)

// BackupVersion is the current backup major version for Velero.
// Deprecated, use BackupFormatVersion
const BackupVersion = 1

// BackupFormatVersion is the current backup version for Velero, including major, minor, and patch.
const BackupFormatVersion = "1.1.0"

// Backupper performs backups.
type Backupper interface {
	// Backup takes a backup using the specification in the velerov1api.Backup and writes backup and log data
	// to the given writers.
	Backup(logger logrus.FieldLogger, backup *Request, backupFile io.Writer, actions []biav2.BackupItemAction, volumeSnapshotterGetter VolumeSnapshotterGetter) error
	BackupWithResolvers(log logrus.FieldLogger, backupRequest *Request, backupFile io.Writer,
		backupItemActionResolver framework.BackupItemActionResolverV2, itemSnapshotterResolver framework.ItemSnapshotterResolver,
		volumeSnapshotterGetter VolumeSnapshotterGetter) error
	FinalizeBackup(log logrus.FieldLogger, backupRequest *Request, inBackupFile io.Reader, outBackupFile io.Writer,
		backupItemActionResolver framework.BackupItemActionResolverV2,
		asyncBIAOperations []*itemoperation.BackupOperation) error
}

// kubernetesBackupper implements Backupper.
type kubernetesBackupper struct {
	backupClient              velerov1client.BackupsGetter
	kbClient                  kbClient.Client
	dynamicFactory            client.DynamicFactory
	discoveryHelper           discovery.Helper
	podCommandExecutor        podexec.PodCommandExecutor
	podVolumeBackupperFactory podvolume.BackupperFactory
	podVolumeTimeout          time.Duration
	defaultVolumesToFsBackup  bool
	clientPageSize            int
	uploaderType              string
}

func (i *itemKey) String() string {
	return fmt.Sprintf("resource=%s,namespace=%s,name=%s", i.resource, i.namespace, i.name)
}

func cohabitatingResources() map[string]*cohabitatingResource {
	return map[string]*cohabitatingResource{
		"deployments":     newCohabitatingResource("deployments", "extensions", "apps"),
		"daemonsets":      newCohabitatingResource("daemonsets", "extensions", "apps"),
		"replicasets":     newCohabitatingResource("replicasets", "extensions", "apps"),
		"networkpolicies": newCohabitatingResource("networkpolicies", "extensions", "networking.k8s.io"),
		"events":          newCohabitatingResource("events", "", "events.k8s.io"),
	}
}

// NewKubernetesBackupper creates a new kubernetesBackupper.
func NewKubernetesBackupper(
	backupClient velerov1client.BackupsGetter,
	kbClient kbClient.Client,
	discoveryHelper discovery.Helper,
	dynamicFactory client.DynamicFactory,
	podCommandExecutor podexec.PodCommandExecutor,
	podVolumeBackupperFactory podvolume.BackupperFactory,
	podVolumeTimeout time.Duration,
	defaultVolumesToFsBackup bool,
	clientPageSize int,
	uploaderType string,
) (Backupper, error) {
	return &kubernetesBackupper{
		backupClient:              backupClient,
		kbClient:                  kbClient,
		discoveryHelper:           discoveryHelper,
		dynamicFactory:            dynamicFactory,
		podCommandExecutor:        podCommandExecutor,
		podVolumeBackupperFactory: podVolumeBackupperFactory,
		podVolumeTimeout:          podVolumeTimeout,
		defaultVolumesToFsBackup:  defaultVolumesToFsBackup,
		clientPageSize:            clientPageSize,
		uploaderType:              uploaderType,
	}, nil
}

// getNamespaceIncludesExcludes returns an IncludesExcludes list containing which namespaces to
// include and exclude from the backup.
func getNamespaceIncludesExcludes(backup *velerov1api.Backup) *collections.IncludesExcludes {
	return collections.NewIncludesExcludes().Includes(backup.Spec.IncludedNamespaces...).Excludes(backup.Spec.ExcludedNamespaces...)
}

func getResourceHooks(hookSpecs []velerov1api.BackupResourceHookSpec, discoveryHelper discovery.Helper) ([]hook.ResourceHook, error) {
	resourceHooks := make([]hook.ResourceHook, 0, len(hookSpecs))

	for _, s := range hookSpecs {
		h, err := getResourceHook(s, discoveryHelper)
		if err != nil {
			return []hook.ResourceHook{}, err
		}

		resourceHooks = append(resourceHooks, h)
	}

	return resourceHooks, nil
}

func getResourceHook(hookSpec velerov1api.BackupResourceHookSpec, discoveryHelper discovery.Helper) (hook.ResourceHook, error) {
	h := hook.ResourceHook{
		Name: hookSpec.Name,
		Selector: hook.ResourceHookSelector{
			Namespaces: collections.NewIncludesExcludes().Includes(hookSpec.IncludedNamespaces...).Excludes(hookSpec.ExcludedNamespaces...),
			Resources:  collections.GetResourceIncludesExcludes(discoveryHelper, hookSpec.IncludedResources, hookSpec.ExcludedResources),
		},
		Pre:  hookSpec.PreHooks,
		Post: hookSpec.PostHooks,
	}

	if hookSpec.LabelSelector != nil {
		labelSelector, err := metav1.LabelSelectorAsSelector(hookSpec.LabelSelector)
		if err != nil {
			return hook.ResourceHook{}, errors.WithStack(err)
		}
		h.Selector.LabelSelector = labelSelector
	}

	return h, nil
}

type VolumeSnapshotterGetter interface {
	GetVolumeSnapshotter(name string) (vsv1.VolumeSnapshotter, error)
}

// Backup backs up the items specified in the Backup, placing them in a gzip-compressed tar file
// written to backupFile. The finalized velerov1api.Backup is written to metadata. Any error that represents
// a complete backup failure is returned. Errors that constitute partial failures (i.e. failures to
// back up individual resources that don't prevent the backup from continuing to be processed) are logged
// to the backup log.
func (kb *kubernetesBackupper) Backup(log logrus.FieldLogger, backupRequest *Request, backupFile io.Writer,
	actions []biav2.BackupItemAction, volumeSnapshotterGetter VolumeSnapshotterGetter) error {
	backupItemActions := framework.NewBackupItemActionResolverV2(actions)
	itemSnapshotters := framework.NewItemSnapshotterResolver(nil)
	return kb.BackupWithResolvers(log, backupRequest, backupFile, backupItemActions, itemSnapshotters,
		volumeSnapshotterGetter)
}

func (kb *kubernetesBackupper) BackupWithResolvers(log logrus.FieldLogger,
	backupRequest *Request,
	backupFile io.Writer,
	backupItemActionResolver framework.BackupItemActionResolverV2,
	itemSnapshotterResolver framework.ItemSnapshotterResolver,
	volumeSnapshotterGetter VolumeSnapshotterGetter) error {
	gzippedData := gzip.NewWriter(backupFile)
	defer gzippedData.Close()

	tw := tar.NewWriter(gzippedData)
	defer tw.Close()

	log.Info("Writing backup version file")
	if err := kb.writeBackupVersion(tw); err != nil {
		return errors.WithStack(err)
	}

	backupRequest.NamespaceIncludesExcludes = getNamespaceIncludesExcludes(backupRequest.Backup)
	log.Infof("Including namespaces: %s", backupRequest.NamespaceIncludesExcludes.IncludesString())
	log.Infof("Excluding namespaces: %s", backupRequest.NamespaceIncludesExcludes.ExcludesString())

	backupRequest.ResourceIncludesExcludes = collections.GetResourceIncludesExcludes(kb.discoveryHelper, backupRequest.Spec.IncludedResources, backupRequest.Spec.ExcludedResources)
	log.Infof("Including resources: %s", backupRequest.ResourceIncludesExcludes.IncludesString())
	log.Infof("Excluding resources: %s", backupRequest.ResourceIncludesExcludes.ExcludesString())
	log.Infof("Backing up all volumes using pod volume backup: %t", boolptr.IsSetToTrue(backupRequest.Backup.Spec.DefaultVolumesToFsBackup))

	var err error
	backupRequest.ResourceHooks, err = getResourceHooks(backupRequest.Spec.Hooks.Resources, kb.discoveryHelper)
	if err != nil {
		log.WithError(errors.WithStack(err)).Debugf("Error from getResourceHooks")
		return err
	}

	backupRequest.ResolvedActions, err = backupItemActionResolver.ResolveActions(kb.discoveryHelper, log)
	if err != nil {
		log.WithError(errors.WithStack(err)).Debugf("Error from backupItemActionResolver.ResolveActions")
		return err
	}

	backupRequest.ResolvedItemSnapshotters, err = itemSnapshotterResolver.ResolveActions(kb.discoveryHelper, log)
	if err != nil {
		log.WithError(errors.WithStack(err)).Debugf("Error from itemSnapshotterResolver.ResolveActions")
		return err
	}

	backupRequest.BackedUpItems = map[itemKey]struct{}{}

	podVolumeTimeout := kb.podVolumeTimeout
	if val := backupRequest.Annotations[velerov1api.PodVolumeOperationTimeoutAnnotation]; val != "" {
		parsed, err := time.ParseDuration(val)
		if err != nil {
			log.WithError(errors.WithStack(err)).Errorf("Unable to parse pod volume timeout annotation %s, using server value.", val)
		} else {
			podVolumeTimeout = parsed
		}
	}

	ctx, cancelFunc := context.WithTimeout(context.Background(), podVolumeTimeout)
	defer cancelFunc()

	var podVolumeBackupper podvolume.Backupper
	if kb.podVolumeBackupperFactory != nil {
		podVolumeBackupper, err = kb.podVolumeBackupperFactory.NewBackupper(ctx, backupRequest.Backup, kb.uploaderType)
		if err != nil {
			log.WithError(errors.WithStack(err)).Debugf("Error from NewBackupper")
			return errors.WithStack(err)
		}
	}

	// set up a temp dir for the itemCollector to use to temporarily
	// store items as they're scraped from the API.
	tempDir, err := ioutil.TempDir("", "")
	if err != nil {
		return errors.Wrap(err, "error creating temp dir for backup")
	}
	defer os.RemoveAll(tempDir)

	collector := &itemCollector{
		log:                   log,
		backupRequest:         backupRequest,
		discoveryHelper:       kb.discoveryHelper,
		dynamicFactory:        kb.dynamicFactory,
		cohabitatingResources: cohabitatingResources(),
		dir:                   tempDir,
		pageSize:              kb.clientPageSize,
	}

	items := collector.getAllItems()
	log.WithField("progress", "").Infof("Collected %d items matching the backup spec from the Kubernetes API (actual number of items backed up may be more or less depending on velero.io/exclude-from-backup annotation, plugins returning additional related items to back up, etc.)", len(items))

	backupRequest.Status.Progress = &velerov1api.BackupProgress{TotalItems: len(items)}
	patch := fmt.Sprintf(`{"status":{"progress":{"totalItems":%d}}}`, len(items))
	if _, err := kb.backupClient.Backups(backupRequest.Namespace).Patch(context.TODO(), backupRequest.Name, types.MergePatchType, []byte(patch), metav1.PatchOptions{}); err != nil {
		log.WithError(errors.WithStack((err))).Warn("Got error trying to update backup's status.progress.totalItems")
	}

	itemBackupper := &itemBackupper{
		backupRequest:            backupRequest,
		tarWriter:                tw,
		dynamicFactory:           kb.dynamicFactory,
		kbClient:                 kb.kbClient,
		discoveryHelper:          kb.discoveryHelper,
		podVolumeBackupper:       podVolumeBackupper,
		podVolumeSnapshotTracker: newPVCSnapshotTracker(),
		volumeSnapshotterGetter:  volumeSnapshotterGetter,
		itemHookHandler: &hook.DefaultItemHookHandler{
			PodCommandExecutor: kb.podCommandExecutor,
		},
	}

	// helper struct to send current progress between the main
	// backup loop and the gouroutine that periodically patches
	// the backup CR with progress updates
	type progressUpdate struct {
		totalItems, itemsBackedUp int
	}

	// the main backup process will send on this channel once
	// for every item it processes.
	update := make(chan progressUpdate)

	// the main backup process will send on this channel when
	// it's done sending progress updates
	quit := make(chan struct{})

	// This is the progress updater goroutine that receives
	// progress updates on the 'update' channel. It patches
	// the backup CR with progress updates at most every second,
	// but it will not issue a patch if it hasn't received a new
	// update since the previous patch. This goroutine exits
	// when it receives on the 'quit' channel.
	go func() {
		ticker := time.NewTicker(1 * time.Second)
		var lastUpdate *progressUpdate
		for {
			select {
			case <-quit:
				ticker.Stop()
				return
			case val := <-update:
				lastUpdate = &val
			case <-ticker.C:
				if lastUpdate != nil {
					backupRequest.Status.Progress.TotalItems = lastUpdate.totalItems
					backupRequest.Status.Progress.ItemsBackedUp = lastUpdate.itemsBackedUp

					patch := fmt.Sprintf(`{"status":{"progress":{"totalItems":%d,"itemsBackedUp":%d}}}`, lastUpdate.totalItems, lastUpdate.itemsBackedUp)
					if _, err := kb.backupClient.Backups(backupRequest.Namespace).Patch(context.TODO(), backupRequest.Name, types.MergePatchType, []byte(patch), metav1.PatchOptions{}); err != nil {
						log.WithError(errors.WithStack((err))).Warn("Got error trying to update backup's status.progress")
					}
					lastUpdate = nil
				}
			}
		}
	}()

	backedUpGroupResources := map[schema.GroupResource]bool{}
	totalItems := len(items)

	for i, item := range items {
		log.WithFields(map[string]interface{}{
			"progress":  "",
			"resource":  item.groupResource.String(),
			"namespace": item.namespace,
			"name":      item.name,
		}).Infof("Processing item")

		// use an anonymous func so we can defer-close/remove the file
		// as soon as we're done with it
		func() {
			var unstructured unstructured.Unstructured

			f, err := os.Open(item.path)
			if err != nil {
				log.WithError(errors.WithStack(err)).Error("Error opening file containing item")
				return
			}
			defer f.Close()
			defer os.Remove(f.Name())

			if err := json.NewDecoder(f).Decode(&unstructured); err != nil {
				log.WithError(errors.WithStack(err)).Error("Error decoding JSON from file")
				return
			}

			if backedUp := kb.backupItem(log, item.groupResource, itemBackupper, &unstructured, item.preferredGVR); backedUp {
				backedUpGroupResources[item.groupResource] = true
			}
		}()

		// updated total is computed as "how many items we've backed up so far, plus
		// how many items we know of that are remaining"
		totalItems = len(backupRequest.BackedUpItems) + (len(items) - (i + 1))

		// send a progress update
		update <- progressUpdate{
			totalItems:    totalItems,
			itemsBackedUp: len(backupRequest.BackedUpItems),
		}

		log.WithFields(map[string]interface{}{
			"progress":  "",
			"resource":  item.groupResource.String(),
			"namespace": item.namespace,
			"name":      item.name,
		}).Infof("Backed up %d items out of an estimated total of %d (estimate will change throughout the backup)", len(backupRequest.BackedUpItems), totalItems)
	}

	// no more progress updates will be sent on the 'update' channel
	quit <- struct{}{}

	// back up CRD for resource if found. We should only need to do this if we've backed up at least
	// one item for the resource and IncludeClusterResources is nil. If IncludeClusterResources is false
	// we don't want to back it up, and if it's true it will already be included.
	if backupRequest.Spec.IncludeClusterResources == nil {
		for gr := range backedUpGroupResources {
			kb.backupCRD(log, gr, itemBackupper)
		}
	}

	// do a final update on progress since we may have just added some CRDs and may not have updated
	// for the last few processed items.
	backupRequest.Status.Progress.TotalItems = len(backupRequest.BackedUpItems)
	backupRequest.Status.Progress.ItemsBackedUp = len(backupRequest.BackedUpItems)

	patch = fmt.Sprintf(`{"status":{"progress":{"totalItems":%d,"itemsBackedUp":%d}}}`, len(backupRequest.BackedUpItems), len(backupRequest.BackedUpItems))
	if _, err := kb.backupClient.Backups(backupRequest.Namespace).Patch(context.TODO(), backupRequest.Name, types.MergePatchType, []byte(patch), metav1.PatchOptions{}); err != nil {
		log.WithError(errors.WithStack((err))).Warn("Got error trying to update backup's status.progress")
	}

	log.WithField("progress", "").Infof("Backed up a total of %d items", len(backupRequest.BackedUpItems))

	return nil
}

func (kb *kubernetesBackupper) backupItem(log logrus.FieldLogger, gr schema.GroupResource, itemBackupper *itemBackupper, unstructured *unstructured.Unstructured, preferredGVR schema.GroupVersionResource) bool {
	backedUpItem, err := itemBackupper.backupItem(log, unstructured, gr, preferredGVR, false)
	if aggregate, ok := err.(kubeerrs.Aggregate); ok {
		log.WithField("name", unstructured.GetName()).Infof("%d errors encountered backup up item", len(aggregate.Errors()))
		// log each error separately so we get error location info in the log, and an
		// accurate count of errors
		for _, err = range aggregate.Errors() {
			log.WithError(err).WithField("name", unstructured.GetName()).Error("Error backing up item")
		}

		return false
	}
	if err != nil {
		log.WithError(err).WithField("name", unstructured.GetName()).Error("Error backing up item")
		return false
	}
	return backedUpItem
}

func (kb *kubernetesBackupper) finalizeItem(log logrus.FieldLogger, gr schema.GroupResource, itemBackupper *itemBackupper, unstructured *unstructured.Unstructured, preferredGVR schema.GroupVersionResource) (bool, []FileForArchive) {
	backedUpItem, updateFiles, err := itemBackupper.finalizeItem(log, unstructured, gr, preferredGVR)
	if aggregate, ok := err.(kubeerrs.Aggregate); ok {
		log.WithField("name", unstructured.GetName()).Infof("%d errors encountered backup up item", len(aggregate.Errors()))
		// log each error separately so we get error location info in the log, and an
		// accurate count of errors
		for _, err = range aggregate.Errors() {
			log.WithError(err).WithField("name", unstructured.GetName()).Error("Error backing up item")
		}

		return false, updateFiles
	}
	if err != nil {
		log.WithError(err).WithField("name", unstructured.GetName()).Error("Error backing up item")
		return false, updateFiles
	}
	return backedUpItem, updateFiles
}

// backupCRD checks if the resource is a custom resource, and if so, backs up the custom resource definition
// associated with it.
func (kb *kubernetesBackupper) backupCRD(log logrus.FieldLogger, gr schema.GroupResource, itemBackupper *itemBackupper) {
	crdGroupResource := kuberesource.CustomResourceDefinitions

	log.Debugf("Getting server preferred API version for %s", crdGroupResource)
	gvr, apiResource, err := kb.discoveryHelper.ResourceFor(crdGroupResource.WithVersion(""))
	if err != nil {
		log.WithError(errors.WithStack(err)).Errorf("Error getting resolved resource for %s", crdGroupResource)
		return
	}
	log.Debugf("Got server preferred API version %s for %s", gvr.Version, crdGroupResource)

	log.Debugf("Getting dynamic client for %s", gvr.String())
	crdClient, err := kb.dynamicFactory.ClientForGroupVersionResource(gvr.GroupVersion(), apiResource, "")
	if err != nil {
		log.WithError(errors.WithStack(err)).Errorf("Error getting dynamic client for %s", crdGroupResource)
		return
	}
	log.Debugf("Got dynamic client for %s", gvr.String())

	// try to get a CRD whose name matches the provided GroupResource
	unstructured, err := crdClient.Get(gr.String(), metav1.GetOptions{})
	if apierrors.IsNotFound(err) {
		// not found: this means the GroupResource provided was not a
		// custom resource, so there's no CRD to back up.
		log.Debugf("No CRD found for GroupResource %s", gr.String())
		return
	}
	if err != nil {
		log.WithError(errors.WithStack(err)).Errorf("Error getting CRD %s", gr.String())
		return
	}
	log.Infof("Found associated CRD %s to add to backup", gr.String())

	kb.backupItem(log, gvr.GroupResource(), itemBackupper, unstructured, gvr)
}

func (kb *kubernetesBackupper) writeBackupVersion(tw *tar.Writer) error {
	versionFile := filepath.Join(velerov1api.MetadataDir, "version")
	versionString := fmt.Sprintf("%s\n", BackupFormatVersion)

	hdr := &tar.Header{
		Name:     versionFile,
		Size:     int64(len(versionString)),
		Typeflag: tar.TypeReg,
		Mode:     0755,
		ModTime:  time.Now(),
	}
	if err := tw.WriteHeader(hdr); err != nil {
		return errors.WithStack(err)
	}
	if _, err := tw.Write([]byte(versionString)); err != nil {
		return errors.WithStack(err)
	}
	return nil
}

func (kb *kubernetesBackupper) FinalizeBackup(log logrus.FieldLogger,
	backupRequest *Request,
	inBackupFile io.Reader,
	outBackupFile io.Writer,
	backupItemActionResolver framework.BackupItemActionResolverV2,
	asyncBIAOperations []*itemoperation.BackupOperation) error {

	gzw := gzip.NewWriter(outBackupFile)
	defer gzw.Close()
	tw := tar.NewWriter(gzw)
	defer tw.Close()

	gzr, err := gzip.NewReader(inBackupFile)
	if err != nil {
		log.Infof("error creating gzip reader: %v", err)
		return err
	}
	defer gzr.Close()
	tr := tar.NewReader(gzr)

	backupRequest.ResolvedActions, err = backupItemActionResolver.ResolveActions(kb.discoveryHelper, log)
	if err != nil {
		log.WithError(errors.WithStack(err)).Debugf("Error from backupItemActionResolver.ResolveActions")
		return err
	}

	backupRequest.BackedUpItems = map[itemKey]struct{}{}

	// set up a temp dir for the itemCollector to use to temporarily
	// store items as they're scraped from the API.
	tempDir, err := ioutil.TempDir("", "")
	if err != nil {
		return errors.Wrap(err, "error creating temp dir for backup")
	}
	defer os.RemoveAll(tempDir)

	collector := &itemCollector{
		log:                   log,
		backupRequest:         backupRequest,
		discoveryHelper:       kb.discoveryHelper,
		dynamicFactory:        kb.dynamicFactory,
		cohabitatingResources: cohabitatingResources(),
		dir:                   tempDir,
		pageSize:              kb.clientPageSize,
	}

	// Get item list from itemoperation.BackupOperation.Spec.ItemsToUpdate
	var resourceIDs []velero.ResourceIdentifier
	for _, operation := range asyncBIAOperations {
		if len(operation.Spec.ItemsToUpdate) != 0 {
			resourceIDs = append(resourceIDs, operation.Spec.ItemsToUpdate...)
		}
	}
	items := collector.getItemsFromResourceIdentifiers(resourceIDs)
	log.WithField("progress", "").Infof("Collected %d items from the async BIA operations ItemsToUpdate list", len(items))

	itemBackupper := &itemBackupper{
		backupRequest:   backupRequest,
		tarWriter:       tw,
		dynamicFactory:  kb.dynamicFactory,
<<<<<<< HEAD
		kbClient:        kb.kbClient,
=======
>>>>>>> c6059a93
		discoveryHelper: kb.discoveryHelper,
		itemHookHandler: &hook.NoOpItemHookHandler{},
	}
	updateFiles := make(map[string]FileForArchive)
	backedUpGroupResources := map[schema.GroupResource]bool{}
	totalItems := len(items)

	for i, item := range items {
		log.WithFields(map[string]interface{}{
			"progress":  "",
			"resource":  item.groupResource.String(),
			"namespace": item.namespace,
			"name":      item.name,
		}).Infof("Processing item")

		// use an anonymous func so we can defer-close/remove the file
		// as soon as we're done with it
		func() {
			var unstructured unstructured.Unstructured

			f, err := os.Open(item.path)
			if err != nil {
				log.WithError(errors.WithStack(err)).Error("Error opening file containing item")
				return
			}
			defer f.Close()
			defer os.Remove(f.Name())

			if err := json.NewDecoder(f).Decode(&unstructured); err != nil {
				log.WithError(errors.WithStack(err)).Error("Error decoding JSON from file")
				return
			}

			backedUp, itemFiles := kb.finalizeItem(log, item.groupResource, itemBackupper, &unstructured, item.preferredGVR)
			if backedUp {
				backedUpGroupResources[item.groupResource] = true
				for _, itemFile := range itemFiles {
					updateFiles[itemFile.FilePath] = itemFile
				}
			}

		}()

		// updated total is computed as "how many items we've backed up so far, plus
		// how many items we know of that are remaining"
		totalItems = len(backupRequest.BackedUpItems) + (len(items) - (i + 1))

		log.WithFields(map[string]interface{}{
			"progress":  "",
			"resource":  item.groupResource.String(),
			"namespace": item.namespace,
			"name":      item.name,
		}).Infof("Updated %d items out of an estimated total of %d (estimate will change throughout the backup finalizer)", len(backupRequest.BackedUpItems), totalItems)
	}

	// write new tar archive replacing files in original with content updateFiles for matches
	buildFinalTarball(tr, tw, updateFiles)
	log.WithField("progress", "").Infof("Updated a total of %d items", len(backupRequest.BackedUpItems))

	return nil
}

func buildFinalTarball(tr *tar.Reader, tw *tar.Writer, updateFiles map[string]FileForArchive) error {
	for {
		header, err := tr.Next()
		if err == io.EOF {
			break
		}
		if err != nil {
			return errors.WithStack(err)
		}
		newFile, ok := updateFiles[header.Name]
		if ok {
			// add updated file to archive, skip over tr file content
			if err := tw.WriteHeader(newFile.Header); err != nil {
				return errors.WithStack(err)
			}
			if _, err := tw.Write(newFile.FileBytes); err != nil {
				return errors.WithStack(err)
			}
			delete(updateFiles, header.Name)
			// skip over file contents from old tarball
			_, err := io.ReadAll(tr)
			if err != nil {
				return errors.WithStack(err)
			}
		} else {
			// Add original content to new tarball, as item wasn't updated
			oldContents, err := io.ReadAll(tr)
			if err != nil {
				return errors.WithStack(err)
			}
			if err := tw.WriteHeader(header); err != nil {
				return errors.WithStack(err)
			}
			if _, err := tw.Write(oldContents); err != nil {
				return errors.WithStack(err)
			}
		}
	}
	// iterate over any remaining map entries, which represent updated items that
	// were not in the original backup tarball
	for _, newFile := range updateFiles {
		if err := tw.WriteHeader(newFile.Header); err != nil {
			return errors.WithStack(err)
		}
		if _, err := tw.Write(newFile.FileBytes); err != nil {
			return errors.WithStack(err)
		}
	}
	return nil

}

type tarWriter interface {
	io.Closer
	Write([]byte) (int, error)
	WriteHeader(*tar.Header) error
}<|MERGE_RESOLUTION|>--- conflicted
+++ resolved
@@ -581,10 +581,7 @@
 		backupRequest:   backupRequest,
 		tarWriter:       tw,
 		dynamicFactory:  kb.dynamicFactory,
-<<<<<<< HEAD
 		kbClient:        kb.kbClient,
-=======
->>>>>>> c6059a93
 		discoveryHelper: kb.discoveryHelper,
 		itemHookHandler: &hook.NoOpItemHookHandler{},
 	}
