/*
Copyright the Velero contributors.

Licensed under the Apache License, Version 2.0 (the "License");
you may not use this file except in compliance with the License.
You may obtain a copy of the License at

    http://www.apache.org/licenses/LICENSE-2.0

Unless required by applicable law or agreed to in writing, software
distributed under the License is distributed on an "AS IS" BASIS,
WITHOUT WARRANTIES OR CONDITIONS OF ANY KIND, either express or implied.
See the License for the specific language governing permissions and
limitations under the License.
*/

package backup

import (
	"archive/tar"
	"context"
	"encoding/json"
	"fmt"
	"strings"
	"time"

	"k8s.io/apimachinery/pkg/apis/meta/v1/unstructured"

	"github.com/pkg/errors"
	"github.com/sirupsen/logrus"
	corev1api "k8s.io/api/core/v1"
	apierrors "k8s.io/apimachinery/pkg/api/errors"
	"k8s.io/apimachinery/pkg/api/meta"
	metav1 "k8s.io/apimachinery/pkg/apis/meta/v1"
	"k8s.io/apimachinery/pkg/runtime"
	"k8s.io/apimachinery/pkg/runtime/schema"
	kubeerrs "k8s.io/apimachinery/pkg/util/errors"
	"k8s.io/apimachinery/pkg/util/sets"

	"github.com/vmware-tanzu/velero/internal/hook"
	"github.com/vmware-tanzu/velero/internal/resourcepolicies"
	velerov1api "github.com/vmware-tanzu/velero/pkg/apis/velero/v1"
	"github.com/vmware-tanzu/velero/pkg/archive"
	"github.com/vmware-tanzu/velero/pkg/client"
	"github.com/vmware-tanzu/velero/pkg/discovery"
	"github.com/vmware-tanzu/velero/pkg/features"
	"github.com/vmware-tanzu/velero/pkg/itemoperation"
	"github.com/vmware-tanzu/velero/pkg/kuberesource"
	"github.com/vmware-tanzu/velero/pkg/plugin/velero"
	vsv1 "github.com/vmware-tanzu/velero/pkg/plugin/velero/volumesnapshotter/v1"
	"github.com/vmware-tanzu/velero/pkg/podvolume"
	"github.com/vmware-tanzu/velero/pkg/util/boolptr"
	"github.com/vmware-tanzu/velero/pkg/volume"
	kbClient "sigs.k8s.io/controller-runtime/pkg/client"
)

const (
	mustIncludeAdditionalItemAnnotation = "backup.velero.io/must-include-additional-items"
	excludeFromBackupLabel              = "velero.io/exclude-from-backup"
)

// itemBackupper can back up individual items to a tar writer.
type itemBackupper struct {
	backupRequest            *Request
	tarWriter                tarWriter
	dynamicFactory           client.DynamicFactory
	kbClient                 kbClient.Client
	discoveryHelper          discovery.Helper
	podVolumeBackupper       podvolume.Backupper
	podVolumeSnapshotTracker *pvcSnapshotTracker
	volumeSnapshotterGetter  VolumeSnapshotterGetter

	itemHookHandler                    hook.ItemHookHandler
	snapshotLocationVolumeSnapshotters map[string]vsv1.VolumeSnapshotter
}

type FileForArchive struct {
	FilePath  string
	Header    *tar.Header
	FileBytes []byte
}

// finalizeItem backs up an individual item and returns its content to replace previous content
// in the backup tarball
// In addition to the error return, backupItem also returns a bool indicating whether the item
// was actually backed up and a slice of filepaths and filecontent to replace the data in the original tarball.
func (ib *itemBackupper) finalizeItem(logger logrus.FieldLogger, obj runtime.Unstructured, groupResource schema.GroupResource, preferredGVR schema.GroupVersionResource) (bool, []FileForArchive, error) {
	return ib.backupItemInternal(logger, obj, groupResource, preferredGVR, true, true)
}

// backupItem backs up an individual item to tarWriter. The item may be excluded based on the
// namespaces IncludesExcludes list.
// In addition to the error return, backupItem also returns a bool indicating whether the item
// was actually backed up.
func (ib *itemBackupper) backupItem(logger logrus.FieldLogger, obj runtime.Unstructured, groupResource schema.GroupResource, preferredGVR schema.GroupVersionResource, mustInclude bool) (bool, error) {
	selectedForBackup, files, err := ib.backupItemInternal(logger, obj, groupResource, preferredGVR, mustInclude, false)
	// return if not selected, an error occurred, or there are no files to add
	if selectedForBackup == false || err != nil || len(files) == 0 {
		return selectedForBackup, err
	}
	for _, file := range files {
		if err := ib.tarWriter.WriteHeader(file.Header); err != nil {
			return false, errors.WithStack(err)
		}

		if _, err := ib.tarWriter.Write(file.FileBytes); err != nil {
			return false, errors.WithStack(err)
		}
	}
	return true, nil
}

func (ib *itemBackupper) backupItemInternal(logger logrus.FieldLogger, obj runtime.Unstructured, groupResource schema.GroupResource, preferredGVR schema.GroupVersionResource, mustInclude, finalize bool) (bool, []FileForArchive, error) {
	var itemFiles []FileForArchive
	metadata, err := meta.Accessor(obj)
	if err != nil {
		return false, itemFiles, err
	}

	namespace := metadata.GetNamespace()
	name := metadata.GetName()

	log := logger.WithFields(map[string]interface{}{
		"name":      name,
		"resource":  groupResource.String(),
		"namespace": namespace,
	})

	if mustInclude {
		log.Infof("Skipping the exclusion checks for this resource")
	} else {
		if metadata.GetLabels()[excludeFromBackupLabel] == "true" {
			log.Infof("Excluding item because it has label %s=true", excludeFromBackupLabel)
			return false, itemFiles, nil
		}
		// NOTE: we have to re-check namespace & resource includes/excludes because it's possible that
		// backupItem can be invoked by a custom action.
		if namespace != "" && !ib.backupRequest.NamespaceIncludesExcludes.ShouldInclude(namespace) {
			log.Info("Excluding item because namespace is excluded")
			return false, itemFiles, nil
		}
		// NOTE: we specifically allow namespaces to be backed up even if IncludeClusterResources is
		// false.
		if namespace == "" && groupResource != kuberesource.Namespaces && ib.backupRequest.Spec.IncludeClusterResources != nil && !*ib.backupRequest.Spec.IncludeClusterResources {
			log.Info("Excluding item because resource is cluster-scoped and backup.spec.includeClusterResources is false")
			return false, itemFiles, nil
		}

		if !ib.backupRequest.ResourceIncludesExcludes.ShouldInclude(groupResource.String()) {
			log.Info("Excluding item because resource is excluded")
			return false, itemFiles, nil
		}
	}

	if metadata.GetDeletionTimestamp() != nil {
		log.Info("Skipping item because it's being deleted.")
		return false, itemFiles, nil
	}

	key := itemKey{
		resource:  resourceKey(obj),
		namespace: namespace,
		name:      name,
	}

	if _, exists := ib.backupRequest.BackedUpItems[key]; exists {
		log.Info("Skipping item because it's already been backed up.")
		// returning true since this item *is* in the backup, even though we're not backing it up here
		return true, itemFiles, nil
	}
	ib.backupRequest.BackedUpItems[key] = struct{}{}
	log.Info("Backing up item")

	var (
		backupErrs []error
		pod        *corev1api.Pod
		pvbVolumes []string
	)

	log.Debug("Executing pre hooks")
	if err := ib.itemHookHandler.HandleHooks(log, groupResource, obj, ib.backupRequest.ResourceHooks, hook.PhasePre); err != nil {
		return false, itemFiles, err
	}

	if !finalize && groupResource == kuberesource.Pods {
		// pod needs to be initialized for the unstructured converter
		pod = new(corev1api.Pod)
		if err := runtime.DefaultUnstructuredConverter.FromUnstructured(obj.UnstructuredContent(), pod); err != nil {
			backupErrs = append(backupErrs, errors.WithStack(err))
			// nil it on error since it's not valid
			pod = nil
		} else {
			// Get the list of volumes to back up using pod volume backup from the pod's annotations. Remove from this list
			// any volumes that use a PVC that we've already backed up (this would be in a read-write-many scenario,
			// where it's been backed up from another pod), since we don't need >1 backup per PVC.
			for _, volume := range podvolume.GetVolumesByPod(pod, boolptr.IsSetToTrue(ib.backupRequest.Spec.DefaultVolumesToFsBackup)) {
				// track the volumes that are PVCs using the PVC snapshot tracker, so that when we backup PVCs/PVs
				// via an item action in the next step, we don't snapshot PVs that will have their data backed up
				// with pod volume backup.
				ib.podVolumeSnapshotTracker.Track(pod, volume)

				if found, pvcName := ib.podVolumeSnapshotTracker.TakenForPodVolume(pod, volume); found {
					log.WithFields(map[string]interface{}{
						"podVolume": volume,
						"pvcName":   pvcName,
					}).Info("Pod volume uses a persistent volume claim which has already been backed up from another pod, skipping.")
					continue
				}
				pvbVolumes = append(pvbVolumes, volume)
			}
		}
	}

	// capture the version of the object before invoking plugin actions as the plugin may update
	// the group version of the object.
	versionPath := resourceVersion(obj)

	updatedObj, err := ib.executeActions(log, obj, groupResource, name, namespace, metadata, finalize)
	if err != nil {
		backupErrs = append(backupErrs, err)

		// if there was an error running actions, execute post hooks and return
		log.Debug("Executing post hooks")
		if err := ib.itemHookHandler.HandleHooks(log, groupResource, obj, ib.backupRequest.ResourceHooks, hook.PhasePost); err != nil {
			backupErrs = append(backupErrs, err)
		}
		return false, itemFiles, kubeerrs.NewAggregate(backupErrs)
	}
	obj = updatedObj
	if metadata, err = meta.Accessor(obj); err != nil {
		return false, itemFiles, errors.WithStack(err)
	}
	// update name and namespace in case they were modified in an action
	name = metadata.GetName()
	namespace = metadata.GetNamespace()

	if !finalize && groupResource == kuberesource.PersistentVolumes {
		if err := ib.takePVSnapshot(obj, log); err != nil {
			backupErrs = append(backupErrs, err)
		}
	}

	if !finalize && groupResource == kuberesource.Pods && pod != nil {
		// this function will return partial results, so process podVolumeBackups
		// even if there are errors.
		podVolumeBackups, errs := ib.backupPodVolumes(log, pod, pvbVolumes)

		ib.backupRequest.PodVolumeBackups = append(ib.backupRequest.PodVolumeBackups, podVolumeBackups...)
		backupErrs = append(backupErrs, errs...)

		// Mark the volumes that has been processed by pod volume backup as Taken in the tracker.
		for _, pvb := range podVolumeBackups {
			ib.podVolumeSnapshotTracker.Take(pod, pvb.Spec.Volume)
		}
	}

	log.Debug("Executing post hooks")
	if err := ib.itemHookHandler.HandleHooks(log, groupResource, obj, ib.backupRequest.ResourceHooks, hook.PhasePost); err != nil {
		backupErrs = append(backupErrs, err)
	}

	if len(backupErrs) != 0 {
		return false, itemFiles, kubeerrs.NewAggregate(backupErrs)
	}

	itemBytes, err := json.Marshal(obj.UnstructuredContent())
	if err != nil {
		return false, itemFiles, errors.WithStack(err)
	}

	if versionPath == preferredGVR.Version {
		// backing up preferred version backup without API Group version - for backward compatibility
		log.Debugf("Resource %s/%s, version= %s, preferredVersion=%s", groupResource.String(), name, versionPath, preferredGVR.Version)
		itemFiles = append(itemFiles, getFileForArchive(namespace, name, groupResource.String(), "", itemBytes))
		versionPath = versionPath + velerov1api.PreferredVersionDir
	}

	itemFiles = append(itemFiles, getFileForArchive(namespace, name, groupResource.String(), versionPath, itemBytes))
	return true, itemFiles, nil
}

func getFileForArchive(namespace, name, groupResource, versionPath string, itemBytes []byte) FileForArchive {
	filePath := archive.GetVersionedItemFilePath("", groupResource, namespace, name, versionPath)
	hdr := &tar.Header{
		Name:     filePath,
		Size:     int64(len(itemBytes)),
		Typeflag: tar.TypeReg,
		Mode:     0755,
		ModTime:  time.Now(),
	}
	return FileForArchive{FilePath: filePath, Header: hdr, FileBytes: itemBytes}
}

// backupPodVolumes triggers pod volume backups of the specified pod volumes, and returns a list of PodVolumeBackups
// for volumes that were successfully backed up, and a slice of any errors that were encountered.
func (ib *itemBackupper) backupPodVolumes(log logrus.FieldLogger, pod *corev1api.Pod, volumes []string) ([]*velerov1api.PodVolumeBackup, []error) {
	if len(volumes) == 0 {
		return nil, nil
	}

	if ib.podVolumeBackupper == nil {
		log.Warn("No pod volume backupper, not backing up pod's volumes")
		return nil, nil
	}

	return ib.podVolumeBackupper.BackupPodVolumes(ib.backupRequest.Backup, pod, volumes, ib.backupRequest.ResPolicies, log)
}

func (ib *itemBackupper) executeActions(
	log logrus.FieldLogger,
	obj runtime.Unstructured,
	groupResource schema.GroupResource,
	name, namespace string,
	metadata metav1.Object,
	finalize bool,
) (runtime.Unstructured, error) {
	for _, action := range ib.backupRequest.ResolvedActions {
		if !action.ShouldUse(groupResource, namespace, metadata, log) {
			continue
		}
		log.Info("Executing custom action")
		if ib.backupRequest.Spec.ResourcePolices != nil && groupResource.String() == "persistentvolumeclaims" && action.Name() == "velero.io/csi-pvc-backupper" {
			pvc := corev1api.PersistentVolumeClaim{}
			if err := runtime.DefaultUnstructuredConverter.FromUnstructured(obj.UnstructuredContent(), &pvc); err != nil {
				return nil, errors.WithStack(err)
			}

			pvName := pvc.Spec.VolumeName
			if pvName == "" {
				return nil, errors.Errorf("PVC has no volume backing this claim")
			}

			pv := &corev1api.PersistentVolume{}
			if err := ib.kbClient.Get(context.Background(), kbClient.ObjectKey{Name: pvName}, pv); err != nil {
				return nil, errors.WithStack(err)
			}

<<<<<<< HEAD
			volume := resourcepolicies.StructuredVolume{}
			volume.ParsePV(pv)
			act := resourcepolicies.GetVolumeMatchedAction(ib.backupRequest.ResPolicies, &volume)
			if act != nil && act.Type == resourcepolicies.Skip {
				log.Infof("skip snapshot of pv %s for the matched resource policies", pvName)
			}
			return nil, nil
		}
=======
>>>>>>> c6059a93
		updatedItem, additionalItemIdentifiers, operationID, itemsToUpdate, err := action.Execute(obj, ib.backupRequest.Backup)
		if err != nil {
			return nil, errors.Wrapf(err, "error executing custom action (groupResource=%s, namespace=%s, name=%s)", groupResource.String(), namespace, name)
		}

		u := &unstructured.Unstructured{Object: updatedItem.UnstructuredContent()}
		mustInclude := u.GetAnnotations()[mustIncludeAdditionalItemAnnotation] == "true"
		// remove the annotation as it's for communication between BIA and velero server,
		// we don't want the resource be restored with this annotation.
		if _, ok := u.GetAnnotations()[mustIncludeAdditionalItemAnnotation]; ok {
			delete(u.GetAnnotations(), mustIncludeAdditionalItemAnnotation)
		}
		obj = u
		if finalize {
			continue
		}

		// If async plugin started async operation, add it to the ItemOperations list
		// ignore during finalize phase
		if operationID != "" {
			resourceIdentifier := velero.ResourceIdentifier{
				GroupResource: groupResource,
				Namespace:     namespace,
				Name:          name,
			}
			now := metav1.Now()
			newOperation := itemoperation.BackupOperation{
				Spec: itemoperation.BackupOperationSpec{
					BackupName:         ib.backupRequest.Backup.Name,
					BackupUID:          string(ib.backupRequest.Backup.UID),
					BackupItemAction:   action.Name(),
					ResourceIdentifier: resourceIdentifier,
					OperationID:        operationID,
				},
				Status: itemoperation.OperationStatus{
					Phase:   itemoperation.OperationPhaseInProgress,
					Created: &now,
				},
			}
			newOperation.Spec.ItemsToUpdate = itemsToUpdate
			itemOperList := ib.backupRequest.GetItemOperationsList()
			*itemOperList = append(*itemOperList, &newOperation)
		}

		for _, additionalItem := range additionalItemIdentifiers {
			gvr, resource, err := ib.discoveryHelper.ResourceFor(additionalItem.GroupResource.WithVersion(""))
			if err != nil {
				return nil, err
			}

			client, err := ib.dynamicFactory.ClientForGroupVersionResource(gvr.GroupVersion(), resource, additionalItem.Namespace)
			if err != nil {
				return nil, err
			}

			item, err := client.Get(additionalItem.Name, metav1.GetOptions{})

			if apierrors.IsNotFound(err) {
				log.WithFields(logrus.Fields{
					"groupResource": additionalItem.GroupResource,
					"namespace":     additionalItem.Namespace,
					"name":          additionalItem.Name,
				}).Warnf("Additional item was not found in Kubernetes API, can't back it up")
				continue
			}
			if err != nil {
				return nil, errors.WithStack(err)
			}

			if _, err = ib.backupItem(log, item, gvr.GroupResource(), gvr, mustInclude); err != nil {
				return nil, err
			}
		}
	}
	return obj, nil
}

// volumeSnapshotter instantiates and initializes a VolumeSnapshotter given a VolumeSnapshotLocation,
// or returns an existing one if one's already been initialized for the location.
func (ib *itemBackupper) volumeSnapshotter(snapshotLocation *velerov1api.VolumeSnapshotLocation) (vsv1.VolumeSnapshotter, error) {
	if bs, ok := ib.snapshotLocationVolumeSnapshotters[snapshotLocation.Name]; ok {
		return bs, nil
	}

	bs, err := ib.volumeSnapshotterGetter.GetVolumeSnapshotter(snapshotLocation.Spec.Provider)
	if err != nil {
		return nil, err
	}

	if err := bs.Init(snapshotLocation.Spec.Config); err != nil {
		return nil, err
	}

	if ib.snapshotLocationVolumeSnapshotters == nil {
		ib.snapshotLocationVolumeSnapshotters = make(map[string]vsv1.VolumeSnapshotter)
	}
	ib.snapshotLocationVolumeSnapshotters[snapshotLocation.Name] = bs

	return bs, nil
}

// zoneLabelDeprecated is the label that stores availability-zone info
// on PVs this is deprecated on Kubernetes >= 1.17.0
// zoneLabel is the label that stores availability-zone info
// on PVs
const (
	zoneLabelDeprecated = "failure-domain.beta.kubernetes.io/zone"
	// this is reused for nodeAffinity requirements
	zoneLabel = "topology.kubernetes.io/zone"

	awsEbsCsiZoneKey = "topology.ebs.csi.aws.com/zone"
	azureCsiZoneKey  = "topology.disk.csi.azure.com/zone"
	gkeCsiZoneKey    = "topology.gke.io/zone"
	gkeZoneSeparator = "__"
)

// takePVSnapshot triggers a snapshot for the volume/disk underlying a PersistentVolume if the provided
// backup has volume snapshots enabled and the PV is of a compatible type. Also records cloud
// disk type and IOPS (if applicable) to be able to restore to current state later.
func (ib *itemBackupper) takePVSnapshot(obj runtime.Unstructured, log logrus.FieldLogger) error {
	log.Info("Executing takePVSnapshot")

	if boolptr.IsSetToFalse(ib.backupRequest.Spec.SnapshotVolumes) {
		log.Info("Backup has volume snapshots disabled; skipping volume snapshot action.")
		return nil
	}

	pv := new(corev1api.PersistentVolume)
	if err := runtime.DefaultUnstructuredConverter.FromUnstructured(obj.UnstructuredContent(), pv); err != nil {
		return errors.WithStack(err)
	}

	log = log.WithField("persistentVolume", pv.Name)

	// If this PV is claimed, see if we've already taken a (pod volume backup) snapshot of the contents
	// of this PV. If so, don't take a snapshot.
	if pv.Spec.ClaimRef != nil {
		if ib.podVolumeSnapshotTracker.Has(pv.Spec.ClaimRef.Namespace, pv.Spec.ClaimRef.Name) {
			log.Info("Skipping snapshot of persistent volume because volume is being backed up with pod volume backup.")
			return nil
		}
	}

	// #4758 Do not take snapshot for CSI PV to avoid duplicated snapshotting, when CSI feature is enabled.
	if features.IsEnabled(velerov1api.CSIFeatureFlag) && pv.Spec.CSI != nil {
		log.Infof("Skipping snapshot of persistent volume %s, because it's handled by CSI plugin.", pv.Name)
		return nil
	}

	if ib.backupRequest.Spec.ResourcePolices != nil {
		structuredVolume := &resourcepolicies.StructuredVolume{}
		structuredVolume.ParsePV(pv)
		action := resourcepolicies.GetVolumeMatchedAction(ib.backupRequest.ResPolicies, structuredVolume)
		if action != nil && action.Type == resourcepolicies.Skip {
			log.Infof("skip snapshot of pv %s for the matched resource policies", pv.Name)
			return nil
		}
	}

	// TODO: -- once failure-domain.beta.kubernetes.io/zone is no longer
	// supported in any velero-supported version of Kubernetes, remove fallback checking of it
	pvFailureDomainZone, labelFound := pv.Labels[zoneLabel]
	if !labelFound {
		log.Infof("label %q is not present on PersistentVolume, checking deprecated label...", zoneLabel)
		pvFailureDomainZone, labelFound = pv.Labels[zoneLabelDeprecated]
		if !labelFound {
			var k string
			log.Infof("label %q is not present on PersistentVolume", zoneLabelDeprecated)
			k, pvFailureDomainZone = zoneFromPVNodeAffinity(pv, awsEbsCsiZoneKey, azureCsiZoneKey, gkeCsiZoneKey, zoneLabel, zoneLabelDeprecated)
			if pvFailureDomainZone != "" {
				log.Infof("zone info from nodeAffinity requirements: %s, key: %s", pvFailureDomainZone, k)
			} else {
				log.Infof("zone info not available in nodeAffinity requirements")
			}
		}
	}

	var (
		volumeID, location string
		volumeSnapshotter  vsv1.VolumeSnapshotter
	)

	for _, snapshotLocation := range ib.backupRequest.SnapshotLocations {
		log := log.WithField("volumeSnapshotLocation", snapshotLocation.Name)

		bs, err := ib.volumeSnapshotter(snapshotLocation)
		if err != nil {
			log.WithError(err).Error("Error getting volume snapshotter for volume snapshot location")
			continue
		}

		if volumeID, err = bs.GetVolumeID(obj); err != nil {
			log.WithError(err).Errorf("Error attempting to get volume ID for persistent volume")
			continue
		}
		if volumeID == "" {
			log.Infof("No volume ID returned by volume snapshotter for persistent volume")
			continue
		}

		log.Infof("Got volume ID for persistent volume")
		volumeSnapshotter = bs
		location = snapshotLocation.Name
		break
	}

	if volumeSnapshotter == nil {
		log.Info("Persistent volume is not a supported volume type for snapshots, skipping.")
		return nil
	}

	log = log.WithField("volumeID", volumeID)

	// create tags from the backup's labels
	tags := map[string]string{}
	for k, v := range ib.backupRequest.GetLabels() {
		tags[k] = v
	}
	tags["velero.io/backup"] = ib.backupRequest.Name
	tags["velero.io/pv"] = pv.Name

	log.Info("Getting volume information")
	volumeType, iops, err := volumeSnapshotter.GetVolumeInfo(volumeID, pvFailureDomainZone)
	if err != nil {
		return errors.WithMessage(err, "error getting volume info")
	}

	log.Info("Snapshotting persistent volume")
	snapshot := volumeSnapshot(ib.backupRequest.Backup, pv.Name, volumeID, volumeType, pvFailureDomainZone, location, iops)

	var errs []error
	snapshotID, err := volumeSnapshotter.CreateSnapshot(snapshot.Spec.ProviderVolumeID, snapshot.Spec.VolumeAZ, tags)
	if err != nil {
		errs = append(errs, errors.Wrap(err, "error taking snapshot of volume"))
		snapshot.Status.Phase = volume.SnapshotPhaseFailed
	} else {
		snapshot.Status.Phase = volume.SnapshotPhaseCompleted
		snapshot.Status.ProviderSnapshotID = snapshotID
	}
	ib.backupRequest.VolumeSnapshots = append(ib.backupRequest.VolumeSnapshots, snapshot)

	// nil errors are automatically removed
	return kubeerrs.NewAggregate(errs)
}

func volumeSnapshot(backup *velerov1api.Backup, volumeName, volumeID, volumeType, az, location string, iops *int64) *volume.Snapshot {
	return &volume.Snapshot{
		Spec: volume.SnapshotSpec{
			BackupName:           backup.Name,
			BackupUID:            string(backup.UID),
			Location:             location,
			PersistentVolumeName: volumeName,
			ProviderVolumeID:     volumeID,
			VolumeType:           volumeType,
			VolumeAZ:             az,
			VolumeIOPS:           iops,
		},
		Status: volume.SnapshotStatus{
			Phase: volume.SnapshotPhaseNew,
		},
	}
}

// resourceKey returns a string representing the object's GroupVersionKind (e.g.
// apps/v1/Deployment).
func resourceKey(obj runtime.Unstructured) string {
	gvk := obj.GetObjectKind().GroupVersionKind()
	return fmt.Sprintf("%s/%s", gvk.GroupVersion().String(), gvk.Kind)
}

// resourceVersion returns a string representing the object's API Version (e.g.
// v1 if item belongs to apps/v1
func resourceVersion(obj runtime.Unstructured) string {
	gvk := obj.GetObjectKind().GroupVersionKind()
	return gvk.Version
}

// zoneFromPVNodeAffinity iterates the node affinity requirement of a PV to
// get its availability zone, it returns the key merely for logging.
func zoneFromPVNodeAffinity(res *corev1api.PersistentVolume, topologyKeys ...string) (string, string) {
	nodeAffinity := res.Spec.NodeAffinity
	if nodeAffinity == nil {
		return "", ""
	}
	keySet := sets.NewString(topologyKeys...)
	providerGke := false
	zones := make([]string, 0)
	for _, term := range nodeAffinity.Required.NodeSelectorTerms {
		if term.MatchExpressions == nil {
			continue
		}
		for _, exp := range term.MatchExpressions {
			if keySet.Has(exp.Key) && exp.Operator == "In" && len(exp.Values) > 0 {
				if exp.Key == gkeCsiZoneKey {
					providerGke = true
					zones = append(zones, exp.Values[0])
				} else {
					return exp.Key, exp.Values[0]
				}
			}
		}
	}

	if providerGke {
		return gkeCsiZoneKey, strings.Join(zones, gkeZoneSeparator)
	}

	return "", ""
}<|MERGE_RESOLUTION|>--- conflicted
+++ resolved
@@ -335,7 +335,6 @@
 				return nil, errors.WithStack(err)
 			}
 
-<<<<<<< HEAD
 			volume := resourcepolicies.StructuredVolume{}
 			volume.ParsePV(pv)
 			act := resourcepolicies.GetVolumeMatchedAction(ib.backupRequest.ResPolicies, &volume)
@@ -344,8 +343,6 @@
 			}
 			return nil, nil
 		}
-=======
->>>>>>> c6059a93
 		updatedItem, additionalItemIdentifiers, operationID, itemsToUpdate, err := action.Execute(obj, ib.backupRequest.Backup)
 		if err != nil {
 			return nil, errors.Wrapf(err, "error executing custom action (groupResource=%s, namespace=%s, name=%s)", groupResource.String(), namespace, name)
