--- conflicted
+++ resolved
@@ -1,5 +1,5 @@
 /*
-Copyright the Velero contributors.
+Copyright The Velero Contributors.
 
 Licensed under the Apache License, Version 2.0 (the "License");
 you may not use this file except in compliance with the License.
@@ -323,7 +323,6 @@
 	return nil
 }
 
-<<<<<<< HEAD
 func singlePathMatch(path string) (string, error) {
 	matches, err := filepath.Glob(path)
 	if err != nil {
@@ -337,10 +336,8 @@
 	return matches[0], nil
 }
 
-func (c *podVolumeRestoreController) restorePodVolume(req *velerov1api.PodVolumeRestore, credsFile, caCertFile, volumeDir string, log logrus.FieldLogger) error {
-=======
 func (c *podVolumeRestoreController) restorePodVolume(req *velerov1api.PodVolumeRestore, volumeDir string, log logrus.FieldLogger) error {
->>>>>>> c65c17c5
+
 	// Get the full path of the new volume's directory as mounted in the daemonset pod, which
 	// will look like: /host_pods/<new-pod-uid>/volumes/<volume-plugin-name>/<volume-dir>
 	volumePath, err := singlePathMatch(fmt.Sprintf("/host_pods/%s/volumes/*/%s", string(req.Spec.Pod.UID), volumeDir))
