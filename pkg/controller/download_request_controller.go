--- conflicted
+++ resolved
@@ -214,12 +214,8 @@
 func (c *downloadRequestController) generatePreSignedURL(downloadRequest *v1.DownloadRequest) error {
 	update := downloadRequest.DeepCopy()
 
-<<<<<<< HEAD
+	var err error
 	update.Status.DownloadURL, err = c.backupService.CreateSignedURL(downloadRequest.Spec.Target, c.bucket, c.path, signedURLTTL)
-=======
-	var err error
-	update.Status.DownloadURL, err = c.backupService.CreateSignedURL(downloadRequest.Spec.Target, c.bucket, signedURLTTL)
->>>>>>> 72b0bdde
 	if err != nil {
 		return err
 	}
