/*
Copyright The Velero Contributors.

Licensed under the Apache License, Version 2.0 (the "License");
you may not use this file except in compliance with the License.
You may obtain a copy of the License at

    http://www.apache.org/licenses/LICENSE-2.0

Unless required by applicable law or agreed to in writing, software
distributed under the License is distributed on an "AS IS" BASIS,
WITHOUT WARRANTIES OR CONDITIONS OF ANY KIND, either express or implied.
See the License for the specific language governing permissions and
limitations under the License.
*/

package controller

import (
	"bytes"
	"compress/gzip"
	"context"
	"encoding/json"
	"fmt"
	"io/ioutil"
	"os"
	"sync"
	"time"

	snapshotv1api "github.com/kubernetes-csi/external-snapshotter/client/v4/apis/volumesnapshot/v1"
	snapshotterClientSet "github.com/kubernetes-csi/external-snapshotter/client/v4/clientset/versioned"
	snapshotv1listers "github.com/kubernetes-csi/external-snapshotter/client/v4/listers/volumesnapshot/v1"
	"github.com/pkg/errors"
	"github.com/sirupsen/logrus"
	"golang.org/x/sync/errgroup"
	corev1api "k8s.io/api/core/v1"
	v1 "k8s.io/api/core/v1"
	apierrors "k8s.io/apimachinery/pkg/api/errors"
	metav1 "k8s.io/apimachinery/pkg/apis/meta/v1"
	"k8s.io/apimachinery/pkg/labels"
	kerrors "k8s.io/apimachinery/pkg/util/errors"
	"k8s.io/apimachinery/pkg/util/sets"
	"k8s.io/apimachinery/pkg/util/wait"
	"k8s.io/utils/clock"
	ctrl "sigs.k8s.io/controller-runtime"
	kbclient "sigs.k8s.io/controller-runtime/pkg/client"

	"github.com/vmware-tanzu/velero/internal/credentials"
	"github.com/vmware-tanzu/velero/internal/storage"
	velerov1api "github.com/vmware-tanzu/velero/pkg/apis/velero/v1"
	pkgbackup "github.com/vmware-tanzu/velero/pkg/backup"
	"github.com/vmware-tanzu/velero/pkg/discovery"
	"github.com/vmware-tanzu/velero/pkg/features"
	"github.com/vmware-tanzu/velero/pkg/label"
	"github.com/vmware-tanzu/velero/pkg/metrics"
	"github.com/vmware-tanzu/velero/pkg/persistence"
	"github.com/vmware-tanzu/velero/pkg/plugin/clientmgmt"
	"github.com/vmware-tanzu/velero/pkg/plugin/framework"
	"github.com/vmware-tanzu/velero/pkg/util/boolptr"
	"github.com/vmware-tanzu/velero/pkg/util/collections"
	"github.com/vmware-tanzu/velero/pkg/util/csi"
	"github.com/vmware-tanzu/velero/pkg/util/encode"
	kubeutil "github.com/vmware-tanzu/velero/pkg/util/kube"
	"github.com/vmware-tanzu/velero/pkg/util/logging"
	"github.com/vmware-tanzu/velero/pkg/util/results"
	"github.com/vmware-tanzu/velero/pkg/volume"
)

const (
	backupResyncPeriod = time.Minute
)

type backupReconciler struct {
	ctx                         context.Context
	logger                      logrus.FieldLogger
	discoveryHelper             discovery.Helper
	backupper                   pkgbackup.Backupper
	kbClient                    kbclient.Client
	clock                       clock.WithTickerAndDelayedExecution
	backupLogLevel              logrus.Level
	newPluginManager            func(logrus.FieldLogger) clientmgmt.Manager
	backupTracker               BackupTracker
	defaultBackupLocation       string
	defaultVolumesToFsBackup    bool
	defaultBackupTTL            time.Duration
	defaultCSISnapshotTimeout   time.Duration
	defaultItemOperationTimeout time.Duration
	defaultSnapshotLocations    map[string]string
	metrics                     *metrics.ServerMetrics
	backupStoreGetter           persistence.ObjectBackupStoreGetter
	formatFlag                  logging.Format
	volumeSnapshotLister        snapshotv1listers.VolumeSnapshotLister
	volumeSnapshotClient        snapshotterClientSet.Interface
	credentialFileStore         credentials.FileStore
}

func NewBackupReconciler(
	ctx context.Context,
	discoveryHelper discovery.Helper,
	backupper pkgbackup.Backupper,
	logger logrus.FieldLogger,
	backupLogLevel logrus.Level,
	newPluginManager func(logrus.FieldLogger) clientmgmt.Manager,
	backupTracker BackupTracker,
	kbClient kbclient.Client,
	defaultBackupLocation string,
	defaultVolumesToFsBackup bool,
	defaultBackupTTL time.Duration,
	defaultCSISnapshotTimeout time.Duration,
	defaultItemOperationTimeout time.Duration,
	defaultSnapshotLocations map[string]string,
	metrics *metrics.ServerMetrics,
	backupStoreGetter persistence.ObjectBackupStoreGetter,
	formatFlag logging.Format,
	volumeSnapshotLister snapshotv1listers.VolumeSnapshotLister,
	volumeSnapshotClient snapshotterClientSet.Interface,
	credentialStore credentials.FileStore,
) *backupReconciler {

	b := &backupReconciler{
		ctx:                         ctx,
		discoveryHelper:             discoveryHelper,
		backupper:                   backupper,
		clock:                       &clock.RealClock{},
		logger:                      logger,
		backupLogLevel:              backupLogLevel,
		newPluginManager:            newPluginManager,
		backupTracker:               backupTracker,
		kbClient:                    kbClient,
		defaultBackupLocation:       defaultBackupLocation,
		defaultVolumesToFsBackup:    defaultVolumesToFsBackup,
		defaultBackupTTL:            defaultBackupTTL,
		defaultCSISnapshotTimeout:   defaultCSISnapshotTimeout,
		defaultItemOperationTimeout: defaultItemOperationTimeout,
		defaultSnapshotLocations:    defaultSnapshotLocations,
		metrics:                     metrics,
		backupStoreGetter:           backupStoreGetter,
		formatFlag:                  formatFlag,
		volumeSnapshotLister:        volumeSnapshotLister,
		volumeSnapshotClient:        volumeSnapshotClient,
		credentialFileStore:         credentialStore,
	}
	b.updateTotalBackupMetric()
	return b
}

func (b *backupReconciler) SetupWithManager(mgr ctrl.Manager) error {
	return ctrl.NewControllerManagedBy(mgr).
		For(&velerov1api.Backup{}).
		Complete(b)
}

func (b *backupReconciler) updateTotalBackupMetric() {
	go func() {
		// Wait for 5 seconds to let controller-runtime to setup k8s clients.
		time.Sleep(5 * time.Second)

		wait.Until(
			func() {
				// recompute backup_total metric
				backups := &velerov1api.BackupList{}
				err := b.kbClient.List(context.Background(), backups, &kbclient.ListOptions{LabelSelector: labels.Everything()})
				if err != nil {
					b.logger.Error(err, "Error computing backup_total metric")
				} else {
					b.metrics.SetBackupTotal(int64(len(backups.Items)))
				}

				// recompute backup_last_successful_timestamp metric for each
				// schedule (including the empty schedule, i.e. ad-hoc backups)
				for schedule, timestamp := range getLastSuccessBySchedule(backups.Items) {
					b.metrics.SetBackupLastSuccessfulTimestamp(schedule, timestamp)
				}
			},
			backupResyncPeriod,
			b.ctx.Done(),
		)
	}()
}

// getLastSuccessBySchedule finds the most recent completed backup for each schedule
// and returns a map of schedule name -> completion time of the most recent completed
// backup. This map includes an entry for ad-hoc/non-scheduled backups, where the key
// is the empty string.
func getLastSuccessBySchedule(backups []velerov1api.Backup) map[string]time.Time {
	lastSuccessBySchedule := map[string]time.Time{}
	for _, backup := range backups {
		if backup.Status.Phase != velerov1api.BackupPhaseCompleted {
			continue
		}
		if backup.Status.CompletionTimestamp == nil {
			continue
		}

		schedule := backup.Labels[velerov1api.ScheduleNameLabel]
		timestamp := backup.Status.CompletionTimestamp.Time

		if timestamp.After(lastSuccessBySchedule[schedule]) {
			lastSuccessBySchedule[schedule] = timestamp
		}
	}

	return lastSuccessBySchedule
}

func (b *backupReconciler) Reconcile(ctx context.Context, req ctrl.Request) (ctrl.Result, error) {
	log := b.logger.WithFields(logrus.Fields{
		"controller":    Backup,
		"backuprequest": req.String(),
	})

	log.Debug("Getting backup")

	original := &velerov1api.Backup{}
	err := b.kbClient.Get(ctx, req.NamespacedName, original)
	if err != nil {
		if apierrors.IsNotFound(err) {
			log.Debug("backup not found")
			return ctrl.Result{}, nil
		}
		log.WithError(err).Error("error getting backup")
		return ctrl.Result{}, err
	}

	// Double-check we have the correct phase. In the unlikely event that multiple controller
	// instances are running, it's possible for controller A to succeed in changing the phase to
	// InProgress, while controller B's attempt to patch the phase fails. When controller B
	// reprocesses the same backup, it will either show up as New (informer hasn't seen the update
	// yet) or as InProgress. In the former case, the patch attempt will fail again, until the
	// informer sees the update. In the latter case, after the informer has seen the update to
	// InProgress, we still need this check so we can return nil to indicate we've finished processing
	// this key (even though it was a no-op).
	switch original.Status.Phase {
	case "", velerov1api.BackupPhaseNew:
		// only process new backups
	default:
		b.logger.WithFields(logrus.Fields{
			"backup": kubeutil.NamespaceAndName(original),
			"phase":  original.Status.Phase,
		}).Debug("Backup is not handled")
		return ctrl.Result{}, nil
	}

	log.Debug("Preparing backup request")
	request := b.prepareBackupRequest(original, log)
	if len(request.Status.ValidationErrors) > 0 {
		request.Status.Phase = velerov1api.BackupPhaseFailedValidation
	} else {
		request.Status.Phase = velerov1api.BackupPhaseInProgress
		request.Status.StartTimestamp = &metav1.Time{Time: b.clock.Now()}
	}

	// update status
	if err := kubeutil.PatchResource(original, request.Backup, b.kbClient); err != nil {
		return ctrl.Result{}, errors.Wrapf(err, "error updating Backup status to %s", request.Status.Phase)
	}
	// store ref to just-updated item for creating patch
	original = request.Backup.DeepCopy()

	if request.Status.Phase == velerov1api.BackupPhaseFailedValidation {
		log.Debug("failed to validate backup status")
		return ctrl.Result{}, nil
	}

	b.backupTracker.Add(request.Namespace, request.Name)
	defer b.backupTracker.Delete(request.Namespace, request.Name)

	log.Debug("Running backup")

	backupScheduleName := request.GetLabels()[velerov1api.ScheduleNameLabel]
	b.metrics.RegisterBackupAttempt(backupScheduleName)

	// execution & upload of backup
	if err := b.runBackup(request); err != nil {
		// even though runBackup sets the backup's phase prior
		// to uploading artifacts to object storage, we have to
		// check for an error again here and update the phase if
		// one is found, because there could've been an error
		// while uploading artifacts to object storage, which would
		// result in the backup being Failed.
		log.WithError(err).Error("backup failed")
		request.Status.Phase = velerov1api.BackupPhaseFailed
		request.Status.FailureReason = err.Error()
	}

	switch request.Status.Phase {
	case velerov1api.BackupPhaseCompleted:
		b.metrics.RegisterBackupSuccess(backupScheduleName)
		b.metrics.RegisterBackupLastStatus(backupScheduleName, metrics.BackupLastStatusSucc)
	case velerov1api.BackupPhasePartiallyFailed:
		b.metrics.RegisterBackupPartialFailure(backupScheduleName)
		b.metrics.RegisterBackupLastStatus(backupScheduleName, metrics.BackupLastStatusFailure)
	case velerov1api.BackupPhaseFailed:
		b.metrics.RegisterBackupFailed(backupScheduleName)
		b.metrics.RegisterBackupLastStatus(backupScheduleName, metrics.BackupLastStatusFailure)
	case velerov1api.BackupPhaseFailedValidation:
		b.metrics.RegisterBackupValidationFailure(backupScheduleName)
		b.metrics.RegisterBackupLastStatus(backupScheduleName, metrics.BackupLastStatusFailure)
	}
	log.Info("Updating backup's final status")
	if err := kubeutil.PatchResource(original, request.Backup, b.kbClient); err != nil {
		log.WithError(err).Error("error updating backup's final status")
	}
	return ctrl.Result{}, nil
}

func (b *backupReconciler) prepareBackupRequest(backup *velerov1api.Backup, logger logrus.FieldLogger) *pkgbackup.Request {
	request := &pkgbackup.Request{
		Backup: backup.DeepCopy(), // don't modify items in the cache
	}

	// set backup major version - deprecated, use Status.FormatVersion
	request.Status.Version = pkgbackup.BackupVersion

	// set backup major, minor, and patch version
	request.Status.FormatVersion = pkgbackup.BackupFormatVersion

	if request.Spec.TTL.Duration == 0 {
		// set default backup TTL
		request.Spec.TTL.Duration = b.defaultBackupTTL
	}

	if request.Spec.CSISnapshotTimeout.Duration == 0 {
		// set default CSI VolumeSnapshot timeout
		request.Spec.CSISnapshotTimeout.Duration = b.defaultCSISnapshotTimeout
	}

	if request.Spec.ItemOperationTimeout.Duration == 0 {
		// set default item operation timeout
		request.Spec.ItemOperationTimeout.Duration = b.defaultItemOperationTimeout
	}

	// calculate expiration
	request.Status.Expiration = &metav1.Time{Time: b.clock.Now().Add(request.Spec.TTL.Duration)}

	// TODO: post v1.10. Remove this code block after DefaultVolumesToRestic is removed from CRD
	// For now, for CRs created by old versions, we need to respect the DefaultVolumesToRestic value if it is set true
	if boolptr.IsSetToTrue(request.Spec.DefaultVolumesToRestic) {
		logger.Warn("DefaultVolumesToRestic field will be deprecated, use DefaultVolumesToFsBackup instead. Automatically remap it to DefaultVolumesToFsBackup")
		request.Spec.DefaultVolumesToFsBackup = request.Spec.DefaultVolumesToRestic
	}

	if request.Spec.DefaultVolumesToFsBackup == nil {
		request.Spec.DefaultVolumesToFsBackup = &b.defaultVolumesToFsBackup
	}

	// find which storage location to use
	var serverSpecified bool
	if request.Spec.StorageLocation == "" {
		// when the user doesn't specify a location, use the server default unless there is an existing BSL marked as default
		// TODO(2.0) b.defaultBackupLocation will be deprecated
		request.Spec.StorageLocation = b.defaultBackupLocation

		locationList, err := storage.ListBackupStorageLocations(context.Background(), b.kbClient, request.Namespace)
		if err == nil {
			for _, location := range locationList.Items {
				if location.Spec.Default {
					request.Spec.StorageLocation = location.Name
					break
				}
			}
		}
		serverSpecified = true
	}

	// get the storage location, and store the BackupStorageLocation API obj on the request
	storageLocation := &velerov1api.BackupStorageLocation{}
	if err := b.kbClient.Get(context.Background(), kbclient.ObjectKey{
		Namespace: request.Namespace,
		Name:      request.Spec.StorageLocation,
	}, storageLocation); err != nil {
		if apierrors.IsNotFound(err) {
			if serverSpecified {
				// TODO(2.0) remove this. For now, without mentioning "server default" it could be confusing trying to grasp where the default came from.
				request.Status.ValidationErrors = append(request.Status.ValidationErrors, fmt.Sprintf("an existing backup storage location wasn't specified at backup creation time and the server default '%s' doesn't exist. Please address this issue (see `velero backup-location -h` for options) and create a new backup. Error: %v", request.Spec.StorageLocation, err))
			} else {
				request.Status.ValidationErrors = append(request.Status.ValidationErrors, fmt.Sprintf("an existing backup storage location wasn't specified at backup creation time and the default '%s' wasn't found. Please address this issue (see `velero backup-location -h` for options) and create a new backup. Error: %v", request.Spec.StorageLocation, err))
			}
		} else {
			request.Status.ValidationErrors = append(request.Status.ValidationErrors, fmt.Sprintf("error getting backup storage location: %v", err))
		}
	} else {
		request.StorageLocation = storageLocation

		if request.StorageLocation.Spec.AccessMode == velerov1api.BackupStorageLocationAccessModeReadOnly {
			request.Status.ValidationErrors = append(request.Status.ValidationErrors,
				fmt.Sprintf("backup can't be created because backup storage location %s is currently in read-only mode", request.StorageLocation.Name))
		}
	}

	// add the storage location as a label for easy filtering later.
	if request.Labels == nil {
		request.Labels = make(map[string]string)
	}
	request.Labels[velerov1api.StorageLocationLabel] = label.GetValidName(request.Spec.StorageLocation)

	// validate and get the backup's VolumeSnapshotLocations, and store the
	// VolumeSnapshotLocation API objs on the request
	if locs, errs := b.validateAndGetSnapshotLocations(request.Backup); len(errs) > 0 {
		request.Status.ValidationErrors = append(request.Status.ValidationErrors, errs...)
	} else {
		request.Spec.VolumeSnapshotLocations = nil
		for _, loc := range locs {
			request.Spec.VolumeSnapshotLocations = append(request.Spec.VolumeSnapshotLocations, loc.Name)
			request.SnapshotLocations = append(request.SnapshotLocations, loc)
		}
	}

	// Getting all information of cluster version - useful for future skip-level migration
	if request.Annotations == nil {
		request.Annotations = make(map[string]string)
	}
	request.Annotations[velerov1api.SourceClusterK8sGitVersionAnnotation] = b.discoveryHelper.ServerVersion().String()
	request.Annotations[velerov1api.SourceClusterK8sMajorVersionAnnotation] = b.discoveryHelper.ServerVersion().Major
	request.Annotations[velerov1api.SourceClusterK8sMinorVersionAnnotation] = b.discoveryHelper.ServerVersion().Minor

	// Add namespaces with label velero.io/exclude-from-backup=true into request.Spec.ExcludedNamespaces
	// Essentially, adding the label velero.io/exclude-from-backup=true to a namespace would be equivalent to setting spec.ExcludedNamespaces
	namespaces := corev1api.NamespaceList{}
	if err := b.kbClient.List(context.Background(), &namespaces, kbclient.MatchingLabels{"velero.io/exclude-from-backup": "true"}); err == nil {
		for _, ns := range namespaces.Items {
			request.Spec.ExcludedNamespaces = append(request.Spec.ExcludedNamespaces, ns.Name)
		}
	} else {
		request.Status.ValidationErrors = append(request.Status.ValidationErrors, fmt.Sprintf("error getting namespace list: %v", err))
	}

	// validate the included/excluded resources
	for _, err := range collections.ValidateIncludesExcludes(request.Spec.IncludedResources, request.Spec.ExcludedResources) {
		request.Status.ValidationErrors = append(request.Status.ValidationErrors, fmt.Sprintf("Invalid included/excluded resource lists: %v", err))
	}

	// validate the included/excluded namespaces
	for _, err := range collections.ValidateNamespaceIncludesExcludes(request.Spec.IncludedNamespaces, request.Spec.ExcludedNamespaces) {
		request.Status.ValidationErrors = append(request.Status.ValidationErrors, fmt.Sprintf("Invalid included/excluded namespace lists: %v", err))
	}

	// validate that only one exists orLabelSelector or just labelSelector (singular)
	if request.Spec.OrLabelSelectors != nil && request.Spec.LabelSelector != nil {
		request.Status.ValidationErrors = append(request.Status.ValidationErrors, fmt.Sprintf("encountered labelSelector as well as orLabelSelectors in backup spec, only one can be specified"))
	}

	return request
}

// validateAndGetSnapshotLocations gets a collection of VolumeSnapshotLocation objects that
// this backup will use (returned as a map of provider name -> VSL), and ensures:
//   - each location name in .spec.volumeSnapshotLocations exists as a location
//   - exactly 1 location per provider
//   - a given provider's default location name is added to .spec.volumeSnapshotLocations if one
//     is not explicitly specified for the provider (if there's only one location for the provider,
//     it will automatically be used)
//
// if backup has snapshotVolume disabled then it returns empty VSL
func (b *backupReconciler) validateAndGetSnapshotLocations(backup *velerov1api.Backup) (map[string]*velerov1api.VolumeSnapshotLocation, []string) {
	errors := []string{}
	providerLocations := make(map[string]*velerov1api.VolumeSnapshotLocation)

	// if snapshotVolume is set to false then we don't need to validate volumesnapshotlocation
	if boolptr.IsSetToFalse(backup.Spec.SnapshotVolumes) {
		return nil, nil
	}

	for _, locationName := range backup.Spec.VolumeSnapshotLocations {
		// validate each locationName exists as a VolumeSnapshotLocation
		location := &velerov1api.VolumeSnapshotLocation{}
		if err := b.kbClient.Get(context.Background(), kbclient.ObjectKey{Namespace: backup.Namespace, Name: locationName}, location); err != nil {
			if apierrors.IsNotFound(err) {
				errors = append(errors, fmt.Sprintf("a VolumeSnapshotLocation CRD for the location %s with the name specified in the backup spec needs to be created before this snapshot can be executed. Error: %v", locationName, err))
			} else {
				errors = append(errors, fmt.Sprintf("error getting volume snapshot location named %s: %v", locationName, err))
			}
			continue
		}

		// ensure we end up with exactly 1 location *per provider*
		if providerLocation, ok := providerLocations[location.Spec.Provider]; ok {
			// if > 1 location name per provider as in ["aws-us-east-1" | "aws-us-west-1"] (same provider, multiple names)
			if providerLocation.Name != locationName {
				errors = append(errors, fmt.Sprintf("more than one VolumeSnapshotLocation name specified for provider %s: %s; unexpected name was %s", location.Spec.Provider, locationName, providerLocation.Name))
				continue
			}
		} else {
			// keep track of all valid existing locations, per provider
			providerLocations[location.Spec.Provider] = location
		}
	}

	if len(errors) > 0 {
		return nil, errors
	}
	allLocations := &velerov1api.VolumeSnapshotLocationList{}
	err := b.kbClient.List(context.Background(), allLocations, &kbclient.ListOptions{Namespace: backup.Namespace, LabelSelector: labels.Everything()})
	if err != nil {
		errors = append(errors, fmt.Sprintf("error listing volume snapshot locations: %v", err))
		return nil, errors
	}

	// build a map of provider->list of all locations for the provider
	allProviderLocations := make(map[string][]*velerov1api.VolumeSnapshotLocation)
	for i := range allLocations.Items {
		loc := allLocations.Items[i]
		allProviderLocations[loc.Spec.Provider] = append(allProviderLocations[loc.Spec.Provider], &loc)
	}

	// go through each provider and make sure we have/can get a VSL
	// for it
	for provider, locations := range allProviderLocations {
		if _, ok := providerLocations[provider]; ok {
			// backup's spec had a location named for this provider
			continue
		}

		if len(locations) > 1 {
			// more than one possible location for the provider: check
			// the defaults
			defaultLocation := b.defaultSnapshotLocations[provider]
			if defaultLocation == "" {
				errors = append(errors, fmt.Sprintf("provider %s has more than one possible volume snapshot location, and none were specified explicitly or as a default", provider))
				continue
			}
			location := &velerov1api.VolumeSnapshotLocation{}
			b.kbClient.Get(context.Background(), kbclient.ObjectKey{Namespace: backup.Namespace, Name: defaultLocation}, location)
			if err != nil {
				errors = append(errors, fmt.Sprintf("error getting volume snapshot location named %s: %v", defaultLocation, err))
				continue
			}

			providerLocations[provider] = location
			continue
		}

		// exactly one location for the provider: use it
		providerLocations[provider] = locations[0]
	}

	if len(errors) > 0 {
		return nil, errors
	}

	// add credential to config for each location
	for _, location := range providerLocations {
<<<<<<< HEAD
		err = volume.UpdateVolumeSnapshotLocationWithCredentialConfig(location, c.credentialFileStore)
=======
		err = volume.UpdateVolumeSnapshotLocationWithCredentialConfig(location, b.credentialFileStore, b.logger)
>>>>>>> 54042c3b
		if err != nil {
			errors = append(errors, fmt.Sprintf("error adding credentials to volume snapshot location named %s: %v", location.Name, err))
			continue
		}
	}

	return providerLocations, nil
}

// runBackup runs and uploads a validated backup. Any error returned from this function
// causes the backup to be Failed; if no error is returned, the backup's status's Errors
// field is checked to see if the backup was a partial failure.
func (b *backupReconciler) runBackup(backup *pkgbackup.Request) error {
	b.logger.WithField(Backup, kubeutil.NamespaceAndName(backup)).Info("Setting up backup log")

	// Log the backup to both a backup log file and to stdout. This will help see what happened if the upload of the
	// backup log failed for whatever reason.
	logCounter := logging.NewLogHook()
	backupLog, err := logging.NewTempFileLogger(b.backupLogLevel, b.formatFlag, logCounter, logrus.Fields{Backup: kubeutil.NamespaceAndName(backup)})
	if err != nil {
		return errors.Wrap(err, "error creating dual mode logger for backup")
	}
	defer backupLog.Dispose(b.logger.WithField(Backup, kubeutil.NamespaceAndName(backup)))

	backupLog.Info("Setting up backup temp file")
	backupFile, err := ioutil.TempFile("", "")
	if err != nil {
		return errors.Wrap(err, "error creating temp file for backup")
	}
	defer closeAndRemoveFile(backupFile, backupLog)

	backupLog.Info("Setting up plugin manager")
	pluginManager := b.newPluginManager(backupLog)
	defer pluginManager.CleanupClients()

	backupLog.Info("Getting backup item actions")
	actions, err := pluginManager.GetBackupItemActionsV2()
	if err != nil {
		return err
	}
	itemSnapshotters, err := pluginManager.GetItemSnapshotters()
	if err != nil {
		return err
	}

	backupLog.Info("Setting up backup store to check for backup existence")
	backupStore, err := b.backupStoreGetter.Get(backup.StorageLocation, pluginManager, backupLog)
	if err != nil {
		return err
	}

	exists, err := backupStore.BackupExists(backup.StorageLocation.Spec.StorageType.ObjectStorage.Bucket, backup.Name)
	if exists || err != nil {
		backup.Status.Phase = velerov1api.BackupPhaseFailed
		backup.Status.CompletionTimestamp = &metav1.Time{Time: b.clock.Now()}
		if err != nil {
			return errors.Wrapf(err, "error checking if backup already exists in object storage")
		}
		return errors.Errorf("backup already exists in object storage")
	}

	backupItemActionsResolver := framework.NewBackupItemActionResolverV2(actions)
	itemSnapshottersResolver := framework.NewItemSnapshotterResolver(itemSnapshotters)

	var fatalErrs []error
	if err := b.backupper.BackupWithResolvers(backupLog, backup, backupFile, backupItemActionsResolver,
		itemSnapshottersResolver, pluginManager); err != nil {
		fatalErrs = append(fatalErrs, err)
	}

	// Empty slices here so that they can be passed in to the persistBackup call later, regardless of whether or not CSI's enabled.
	// This way, we only make the Lister call if the feature flag's on.
	var volumeSnapshots []snapshotv1api.VolumeSnapshot
	var volumeSnapshotContents []snapshotv1api.VolumeSnapshotContent
	var volumeSnapshotClasses []snapshotv1api.VolumeSnapshotClass
	if features.IsEnabled(velerov1api.CSIFeatureFlag) {
		selector := label.NewSelectorForBackup(backup.Name)
		vscList := &snapshotv1api.VolumeSnapshotContentList{}

		volumeSnapshots, err = b.waitVolumeSnapshotReadyToUse(context.Background(), backup.Spec.CSISnapshotTimeout.Duration, backup.Name)
		if err != nil {
			backupLog.Errorf("fail to wait VolumeSnapshot change to Ready: %s", err.Error())
		}

		backup.CSISnapshots = volumeSnapshots

		err = b.kbClient.List(context.Background(), vscList, &kbclient.ListOptions{LabelSelector: selector})
		if err != nil {
			backupLog.Error(err)
		}
		if len(vscList.Items) >= 0 {
			volumeSnapshotContents = vscList.Items
		}

		vsClassSet := sets.NewString()
		for index := range volumeSnapshotContents {
			// persist the volumesnapshotclasses referenced by vsc
			if volumeSnapshotContents[index].Spec.VolumeSnapshotClassName != nil && !vsClassSet.Has(*volumeSnapshotContents[index].Spec.VolumeSnapshotClassName) {
				vsClass := &snapshotv1api.VolumeSnapshotClass{}
				if err := b.kbClient.Get(context.TODO(), kbclient.ObjectKey{Name: *volumeSnapshotContents[index].Spec.VolumeSnapshotClassName}, vsClass); err != nil {
					backupLog.Error(err)
				} else {
					vsClassSet.Insert(*volumeSnapshotContents[index].Spec.VolumeSnapshotClassName)
					volumeSnapshotClasses = append(volumeSnapshotClasses, *vsClass)
				}
			}

			if err := csi.ResetVolumeSnapshotContent(&volumeSnapshotContents[index]); err != nil {
				backupLog.Error(err)
			}
		}

		// Delete the VolumeSnapshots created in the backup, when CSI feature is enabled.
		if len(volumeSnapshots) > 0 && len(volumeSnapshotContents) > 0 {
			b.deleteVolumeSnapshot(volumeSnapshots, volumeSnapshotContents, backupLog)
		}
	}

	backup.Status.VolumeSnapshotsAttempted = len(backup.VolumeSnapshots)
	for _, snap := range backup.VolumeSnapshots {
		if snap.Status.Phase == volume.SnapshotPhaseCompleted {
			backup.Status.VolumeSnapshotsCompleted++
		}
	}

	backup.Status.CSIVolumeSnapshotsAttempted = len(backup.CSISnapshots)
	for _, vs := range backup.CSISnapshots {
		if vs.Status != nil && boolptr.IsSetToTrue(vs.Status.ReadyToUse) {
			backup.Status.CSIVolumeSnapshotsCompleted++
		}
	}

	// Iterate over backup item operations and update progress.
	// Any errors on operations at this point should be added to backup errors.
	// If any operations are still not complete, then back will not be set to
	// Completed yet.
	inProgressOperations, _, opsCompleted, opsFailed, errs := getBackupItemOperationProgress(backup.Backup, pluginManager, *backup.GetItemOperationsList())
	if len(errs) > 0 {
		for err := range errs {
			backupLog.Error(err)
		}
	}

	backup.Status.AsyncBackupItemOperationsAttempted = len(*backup.GetItemOperationsList())
	backup.Status.AsyncBackupItemOperationsCompleted = opsCompleted
	backup.Status.AsyncBackupItemOperationsFailed = opsFailed

	backup.Status.Warnings = logCounter.GetCount(logrus.WarnLevel)
	backup.Status.Errors = logCounter.GetCount(logrus.ErrorLevel)

	backupWarnings := logCounter.GetEntries(logrus.WarnLevel)
	backupErrors := logCounter.GetEntries(logrus.ErrorLevel)
	results := map[string]results.Result{
		"warnings": backupWarnings,
		"errors":   backupErrors,
	}

	backupLog.DoneForPersist(b.logger.WithField(Backup, kubeutil.NamespaceAndName(backup)))

	// Assign finalize phase as close to end as possible so that any errors
	// logged to backupLog are captured. This is done before uploading the
	// artifacts to object storage so that the JSON representation of the
	// backup in object storage has the terminal phase set.
	switch {
	case len(fatalErrs) > 0:
		backup.Status.Phase = velerov1api.BackupPhaseFailed
	case logCounter.GetCount(logrus.ErrorLevel) > 0:
		if inProgressOperations {
			backup.Status.Phase = velerov1api.BackupPhaseWaitingForPluginOperationsPartiallyFailed
		} else {
			backup.Status.Phase = velerov1api.BackupPhaseFinalizingAfterPluginOperationsPartiallyFailed
		}
	default:
		if inProgressOperations {
			backup.Status.Phase = velerov1api.BackupPhaseWaitingForPluginOperations
		} else {
			backup.Status.Phase = velerov1api.BackupPhaseFinalizingAfterPluginOperations
		}
	}
	// Mark completion timestamp before serializing and uploading.
	// Otherwise, the JSON file in object storage has a CompletionTimestamp of 'null'.
	if backup.Status.Phase == velerov1api.BackupPhaseFailed ||
		backup.Status.Phase == velerov1api.BackupPhasePartiallyFailed ||
		backup.Status.Phase == velerov1api.BackupPhaseCompleted {
		backup.Status.CompletionTimestamp = &metav1.Time{Time: b.clock.Now()}
	}
	recordBackupMetrics(backupLog, backup.Backup, backupFile, b.metrics, false)

	// re-instantiate the backup store because credentials could have changed since the original
	// instantiation, if this was a long-running backup
	backupLog.Info("Setting up backup store to persist the backup")
	backupStore, err = b.backupStoreGetter.Get(backup.StorageLocation, pluginManager, backupLog)
	if err != nil {
		return err
	}

	if logFile, err := backupLog.GetPersistFile(); err != nil {
		fatalErrs = append(fatalErrs, errors.Wrap(err, "error getting backup log file"))
	} else {
		if errs := persistBackup(backup, backupFile, logFile, backupStore, volumeSnapshots, volumeSnapshotContents, volumeSnapshotClasses, results); len(errs) > 0 {
			fatalErrs = append(fatalErrs, errs...)
		}
	}

	b.logger.WithField(Backup, kubeutil.NamespaceAndName(backup)).Info("Backup completed")

	// if we return a non-nil error, the calling function will update
	// the backup's phase to Failed.
	return kerrors.NewAggregate(fatalErrs)
}

func recordBackupMetrics(log logrus.FieldLogger, backup *velerov1api.Backup, backupFile *os.File, serverMetrics *metrics.ServerMetrics, finalize bool) {
	backupScheduleName := backup.GetLabels()[velerov1api.ScheduleNameLabel]

	if backupFile != nil {
		var backupSizeBytes int64
		if backupFileStat, err := backupFile.Stat(); err != nil {
			log.WithError(errors.WithStack(err)).Error("Error getting backup file info")
		} else {
			backupSizeBytes = backupFileStat.Size()
		}
		serverMetrics.SetBackupTarballSizeBytesGauge(backupScheduleName, backupSizeBytes)
	}

	if backup.Status.CompletionTimestamp != nil {
		backupDuration := backup.Status.CompletionTimestamp.Time.Sub(backup.Status.StartTimestamp.Time)
		backupDurationSeconds := float64(backupDuration / time.Second)
		serverMetrics.RegisterBackupDuration(backupScheduleName, backupDurationSeconds)
	}
	if !finalize {
		serverMetrics.RegisterVolumeSnapshotAttempts(backupScheduleName, backup.Status.VolumeSnapshotsAttempted)
		serverMetrics.RegisterVolumeSnapshotSuccesses(backupScheduleName, backup.Status.VolumeSnapshotsCompleted)
		serverMetrics.RegisterVolumeSnapshotFailures(backupScheduleName, backup.Status.VolumeSnapshotsAttempted-backup.Status.VolumeSnapshotsCompleted)

		if features.IsEnabled(velerov1api.CSIFeatureFlag) {
			serverMetrics.RegisterCSISnapshotAttempts(backupScheduleName, backup.Name, backup.Status.CSIVolumeSnapshotsAttempted)
			serverMetrics.RegisterCSISnapshotSuccesses(backupScheduleName, backup.Name, backup.Status.CSIVolumeSnapshotsCompleted)
			serverMetrics.RegisterCSISnapshotFailures(backupScheduleName, backup.Name, backup.Status.CSIVolumeSnapshotsAttempted-backup.Status.CSIVolumeSnapshotsCompleted)
		}

		if backup.Status.Progress != nil {
			serverMetrics.RegisterBackupItemsTotalGauge(backupScheduleName, backup.Status.Progress.TotalItems)
		}
		serverMetrics.RegisterBackupItemsErrorsGauge(backupScheduleName, backup.Status.Errors)

		if backup.Status.Warnings > 0 {
			serverMetrics.RegisterBackupWarning(backupScheduleName)
		}
	}
}

func persistBackup(backup *pkgbackup.Request,
	backupContents, backupLog *os.File,
	backupStore persistence.BackupStore,
	csiVolumeSnapshots []snapshotv1api.VolumeSnapshot,
	csiVolumeSnapshotContents []snapshotv1api.VolumeSnapshotContent,
	csiVolumesnapshotClasses []snapshotv1api.VolumeSnapshotClass,
	results map[string]results.Result,
) []error {
	persistErrs := []error{}
	backupJSON := new(bytes.Buffer)

	if err := encode.EncodeTo(backup.Backup, "json", backupJSON); err != nil {
		persistErrs = append(persistErrs, errors.Wrap(err, "error encoding backup"))
	}

	// Velero-native volume snapshots (as opposed to CSI ones)
	nativeVolumeSnapshots, errs := encodeToJSONGzip(backup.VolumeSnapshots, "native volumesnapshots list")
	if errs != nil {
		persistErrs = append(persistErrs, errs...)
	}

	var backupItemOperations *bytes.Buffer
	backupItemOperations, errs = encodeToJSONGzip(backup.GetItemOperationsList(), "backup item operations list")
	if errs != nil {
		persistErrs = append(persistErrs, errs...)
	}

	podVolumeBackups, errs := encodeToJSONGzip(backup.PodVolumeBackups, "pod volume backups list")
	if errs != nil {
		persistErrs = append(persistErrs, errs...)
	}

	csiSnapshotJSON, errs := encodeToJSONGzip(csiVolumeSnapshots, "csi volume snapshots list")
	if errs != nil {
		persistErrs = append(persistErrs, errs...)
	}

	csiSnapshotContentsJSON, errs := encodeToJSONGzip(csiVolumeSnapshotContents, "csi volume snapshot contents list")
	if errs != nil {
		persistErrs = append(persistErrs, errs...)
	}
	csiSnapshotClassesJSON, errs := encodeToJSONGzip(csiVolumesnapshotClasses, "csi volume snapshot classes list")
	if errs != nil {
		persistErrs = append(persistErrs, errs...)
	}

	backupResourceList, errs := encodeToJSONGzip(backup.BackupResourceList(), "backup resources list")
	if errs != nil {
		persistErrs = append(persistErrs, errs...)
	}

	backupResult, errs := encodeToJSONGzip(results, "backup results")
	if errs != nil {
		persistErrs = append(persistErrs, errs...)
	}

	if len(persistErrs) > 0 {
		// Don't upload the JSON files or backup tarball if encoding to json fails.
		backupJSON = nil
		backupContents = nil
		nativeVolumeSnapshots = nil
		backupItemOperations = nil
		backupResourceList = nil
		csiSnapshotJSON = nil
		csiSnapshotContentsJSON = nil
		csiSnapshotClassesJSON = nil
		backupResult = nil
	}

	backupInfo := persistence.BackupInfo{
		Name:                      backup.Name,
		Metadata:                  backupJSON,
		Contents:                  backupContents,
		Log:                       backupLog,
		BackupResults:             backupResult,
		PodVolumeBackups:          podVolumeBackups,
		VolumeSnapshots:           nativeVolumeSnapshots,
		BackupItemOperations:      backupItemOperations,
		BackupResourceList:        backupResourceList,
		CSIVolumeSnapshots:        csiSnapshotJSON,
		CSIVolumeSnapshotContents: csiSnapshotContentsJSON,
		CSIVolumeSnapshotClasses:  csiSnapshotClassesJSON,
	}
	if err := backupStore.PutBackup(backupInfo); err != nil {
		persistErrs = append(persistErrs, err)
	}

	return persistErrs
}

func closeAndRemoveFile(file *os.File, log logrus.FieldLogger) {
	if file == nil {
		log.Debug("Skipping removal of file due to nil file pointer")
		return
	}
	if err := file.Close(); err != nil {
		log.WithError(err).WithField("file", file.Name()).Error("error closing file")
	}
	if err := os.Remove(file.Name()); err != nil {
		log.WithError(err).WithField("file", file.Name()).Error("error removing file")
	}
}

// encodeToJSONGzip takes arbitrary Go data and encodes it to GZip compressed JSON in a buffer, as well as a description of the data to put into an error should encoding fail.
func encodeToJSONGzip(data interface{}, desc string) (*bytes.Buffer, []error) {
	buf := new(bytes.Buffer)
	gzw := gzip.NewWriter(buf)

	// Since both encoding and closing the gzip writer could fail separately and both errors are useful,
	// collect both errors to report back.
	errs := []error{}

	if err := json.NewEncoder(gzw).Encode(data); err != nil {
		errs = append(errs, errors.Wrapf(err, "error encoding %s", desc))
	}
	if err := gzw.Close(); err != nil {
		errs = append(errs, errors.Wrapf(err, "error closing gzip writer for %s", desc))
	}

	if len(errs) > 0 {
		return nil, errs
	}

	return buf, nil
}

// waitVolumeSnapshotReadyToUse is used to wait VolumeSnapshot turned to ReadyToUse.
// Waiting for VolumeSnapshot ReadyToUse to true is time consuming. Try to make the process parallel by
// using goroutine here instead of waiting in CSI plugin, because it's not easy to make BackupItemAction
// parallel by now. After BackupItemAction parallel is implemented, this logic should be moved to CSI plugin
// as https://github.com/vmware-tanzu/velero-plugin-for-csi/pull/100
func (b *backupReconciler) waitVolumeSnapshotReadyToUse(ctx context.Context,
	csiSnapshotTimeout time.Duration, backupName string) ([]snapshotv1api.VolumeSnapshot, error) {
	eg, _ := errgroup.WithContext(ctx)
	timeout := csiSnapshotTimeout
	interval := 5 * time.Second
	volumeSnapshots := make([]snapshotv1api.VolumeSnapshot, 0)

	if b.volumeSnapshotLister != nil {
		tmpVSs, err := b.volumeSnapshotLister.List(label.NewSelectorForBackup(backupName))
		if err != nil {
			b.logger.Error(err)
			return volumeSnapshots, err
		}
		for _, vs := range tmpVSs {
			volumeSnapshots = append(volumeSnapshots, *vs)
		}
	}

	vsChannel := make(chan snapshotv1api.VolumeSnapshot, len(volumeSnapshots))
	defer close(vsChannel)

	for index := range volumeSnapshots {
		volumeSnapshot := volumeSnapshots[index]
		eg.Go(func() error {
			err := wait.PollImmediate(interval, timeout, func() (bool, error) {
				tmpVS, err := b.volumeSnapshotClient.SnapshotV1().VolumeSnapshots(volumeSnapshot.Namespace).Get(b.ctx, volumeSnapshot.Name, metav1.GetOptions{})
				if err != nil {
					return false, errors.Wrapf(err, fmt.Sprintf("failed to get volumesnapshot %s/%s", volumeSnapshot.Namespace, volumeSnapshot.Name))
				}
				if tmpVS.Status == nil || tmpVS.Status.BoundVolumeSnapshotContentName == nil || !boolptr.IsSetToTrue(tmpVS.Status.ReadyToUse) {
					b.logger.Infof("Waiting for CSI driver to reconcile volumesnapshot %s/%s. Retrying in %ds", volumeSnapshot.Namespace, volumeSnapshot.Name, interval/time.Second)
					return false, nil
				}

				b.logger.Debugf("VolumeSnapshot %s/%s turned into ReadyToUse.", volumeSnapshot.Namespace, volumeSnapshot.Name)
				// Put the ReadyToUse VolumeSnapshot element in the result channel.
				vsChannel <- *tmpVS
				return true, nil
			})
			if err == wait.ErrWaitTimeout {
				b.logger.Errorf("Timed out awaiting reconciliation of volumesnapshot %s/%s", volumeSnapshot.Namespace, volumeSnapshot.Name)
			}
			return err
		})
	}

	err := eg.Wait()

	result := make([]snapshotv1api.VolumeSnapshot, 0)
	length := len(vsChannel)
	for index := 0; index < length; index++ {
		result = append(result, <-vsChannel)
	}

	return result, err
}

// deleteVolumeSnapshot delete VolumeSnapshot created during backup.
// This is used to avoid deleting namespace in cluster triggers the VolumeSnapshot deletion,
// which will cause snapshot deletion on cloud provider, then backup cannot restore the PV.
// If DeletionPolicy is Retain, just delete it. If DeletionPolicy is Delete, need to
// change DeletionPolicy to Retain before deleting VS, then change DeletionPolicy back to Delete.
func (b *backupReconciler) deleteVolumeSnapshot(volumeSnapshots []snapshotv1api.VolumeSnapshot,
	volumeSnapshotContents []snapshotv1api.VolumeSnapshotContent,
	logger logrus.FieldLogger) {
	var wg sync.WaitGroup
	vscMap := make(map[string]snapshotv1api.VolumeSnapshotContent)
	for _, vsc := range volumeSnapshotContents {
		vscMap[vsc.Name] = vsc
	}

	for _, vs := range volumeSnapshots {
		wg.Add(1)
		go func(vs snapshotv1api.VolumeSnapshot) {
			defer wg.Done()
			var vsc snapshotv1api.VolumeSnapshotContent
			modifyVSCFlag := false
			if vs.Status != nil &&
				vs.Status.BoundVolumeSnapshotContentName != nil &&
				len(*vs.Status.BoundVolumeSnapshotContentName) > 0 {
				var found bool
				if vsc, found = vscMap[*vs.Status.BoundVolumeSnapshotContentName]; !found {
					logger.Errorf("Not find %s from the vscMap", *vs.Status.BoundVolumeSnapshotContentName)
					return
				}

				if vsc.Spec.DeletionPolicy == snapshotv1api.VolumeSnapshotContentDelete {
					modifyVSCFlag = true
				}
			} else {
				logger.Errorf("VolumeSnapshot %s/%s is not ready. This is not expected.", vs.Namespace, vs.Name)
			}

			// Change VolumeSnapshotContent's DeletionPolicy to Retain before deleting VolumeSnapshot,
			// because VolumeSnapshotContent will be deleted by deleting VolumeSnapshot, when
			// DeletionPolicy is set to Delete, but Velero needs VSC for cleaning snapshot on cloud
			// in backup deletion.
			if modifyVSCFlag {
				logger.Debugf("Patching VolumeSnapshotContent %s", vsc.Name)
				original := vsc.DeepCopy()
				vsc.Spec.DeletionPolicy = snapshotv1api.VolumeSnapshotContentRetain
				err := kubeutil.PatchResource(original, &vsc, b.kbClient)
				if err != nil {
					logger.Errorf("fail to modify VolumeSnapshotContent %s DeletionPolicy to Retain: %s", vsc.Name, err.Error())
					return
				}

				defer func() {
					logger.Debugf("Start to recreate VolumeSnapshotContent %s", vsc.Name)
					err := b.recreateVolumeSnapshotContent(vsc)
					if err != nil {
						logger.Errorf("fail to recreate VolumeSnapshotContent %s: %s", vsc.Name, err.Error())
					}
				}()
			}

			// Delete VolumeSnapshot from cluster
			logger.Debugf("Deleting VolumeSnapshot %s/%s", vs.Namespace, vs.Name)
			err := b.volumeSnapshotClient.SnapshotV1().VolumeSnapshots(vs.Namespace).Delete(b.ctx, vs.Name, metav1.DeleteOptions{})
			if err != nil {
				logger.Errorf("fail to delete VolumeSnapshot %s/%s: %s", vs.Namespace, vs.Name, err.Error())
			}
		}(vs)
	}

	wg.Wait()
}

// recreateVolumeSnapshotContent will delete then re-create VolumeSnapshotContent,
// because some parameter in VolumeSnapshotContent Spec is immutable, e.g. VolumeSnapshotRef
// and Source. Source is updated to let csi-controller thinks the VSC is statically provsisioned with VS.
// Set VolumeSnapshotRef's UID to nil will let the csi-controller finds out the related VS is gone, then
// VSC can be deleted.
func (b *backupReconciler) recreateVolumeSnapshotContent(vsc snapshotv1api.VolumeSnapshotContent) error {
	timeout := 1 * time.Minute
	interval := 1 * time.Second

	err := b.kbClient.Delete(context.TODO(), &vsc)
	if err != nil {
		return errors.Wrapf(err, "fail to delete VolumeSnapshotContent: %s", vsc.Name)
	}

	// Check VolumeSnapshotContents is already deleted, before re-creating it.
	err = wait.PollImmediate(interval, timeout, func() (bool, error) {
		tmpVSC := &snapshotv1api.VolumeSnapshotContent{}
		err := b.kbClient.Get(context.TODO(), kbclient.ObjectKey{Name: vsc.Name}, tmpVSC)
		if err != nil {
			if apierrors.IsNotFound(err) {
				return true, nil
			}
			return false, errors.Wrapf(err, fmt.Sprintf("failed to get VolumeSnapshotContent %s", vsc.Name))
		}
		return false, nil
	})
	if err != nil {
		return errors.Wrapf(err, "fail to retrieve VolumeSnapshotContent %s info", vsc.Name)
	}

	// Make the VolumeSnapshotContent static
	vsc.Spec.Source = snapshotv1api.VolumeSnapshotContentSource{
		SnapshotHandle: vsc.Status.SnapshotHandle,
	}
	// Set VolumeSnapshotRef to none exist one, because VolumeSnapshotContent
	// validation webhook will check whether name and namespace are nil.
	// external-snapshotter needs Source pointing to snapshot and VolumeSnapshot
	// reference's UID to nil to determine the VolumeSnapshotContent is deletable.
	vsc.Spec.VolumeSnapshotRef = v1.ObjectReference{
		APIVersion: snapshotv1api.SchemeGroupVersion.String(),
		Kind:       "VolumeSnapshot",
		Namespace:  "ns-" + string(vsc.UID),
		Name:       "name-" + string(vsc.UID),
	}
	// ResourceVersion shouldn't exist for new creation.
	vsc.ResourceVersion = ""
	err = b.kbClient.Create(context.TODO(), &vsc)
	if err != nil {
		return errors.Wrapf(err, "fail to create VolumeSnapshotContent %s", vsc.Name)
	}

	return nil
}<|MERGE_RESOLUTION|>--- conflicted
+++ resolved
@@ -540,11 +540,7 @@
 
 	// add credential to config for each location
 	for _, location := range providerLocations {
-<<<<<<< HEAD
-		err = volume.UpdateVolumeSnapshotLocationWithCredentialConfig(location, c.credentialFileStore)
-=======
-		err = volume.UpdateVolumeSnapshotLocationWithCredentialConfig(location, b.credentialFileStore, b.logger)
->>>>>>> 54042c3b
+		err = volume.UpdateVolumeSnapshotLocationWithCredentialConfig(location, b.credentialFileStore)
 		if err != nil {
 			errors = append(errors, fmt.Sprintf("error adding credentials to volume snapshot location named %s: %v", location.Name, err))
 			continue
