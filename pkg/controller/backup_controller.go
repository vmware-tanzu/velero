--- conflicted
+++ resolved
@@ -936,6 +936,9 @@
 		}
 	}
 
+	vsChannel := make(chan snapshotv1api.VolumeSnapshot, len(volumeSnapshots))
+	defer close(vsChannel)
+
 	for index := range volumeSnapshots {
 		volumeSnapshot := volumeSnapshots[index]
 		eg.Go(func() error {
@@ -950,8 +953,8 @@
 				}
 
 				c.logger.Debugf("VolumeSnapshot %s/%s turned into ReadyToUse.", volumeSnapshot.Namespace, volumeSnapshot.Name)
-				// Update the VolumeSnapshot element in the returned array.
-				volumeSnapshot = *tmpVS
+				// Put the ReadyToUse VolumeSnapshot element in the result channel.
+				vsChannel <- *tmpVS
 				return true, nil
 			})
 			if err == wait.ErrWaitTimeout {
@@ -960,7 +963,16 @@
 			return err
 		})
 	}
-	return volumeSnapshots, eg.Wait()
+
+	err := eg.Wait()
+
+	result := make([]snapshotv1api.VolumeSnapshot, 0)
+	length := len(vsChannel)
+	for index := 0; index < length; index++ {
+		result = append(result, <-vsChannel)
+	}
+
+	return result, err
 }
 
 // deleteVolumeSnapshot delete VolumeSnapshot created during backup.
@@ -969,12 +981,8 @@
 // If DeletionPolicy is Retain, just delete it. If DeletionPolicy is Delete, need to
 // change DeletionPolicy to Retain before deleting VS, then change DeletionPolicy back to Delete.
 func (c *backupController) deleteVolumeSnapshot(volumeSnapshots []snapshotv1api.VolumeSnapshot,
-<<<<<<< HEAD
-	volumeSnapshotContents []snapshotv1api.VolumeSnapshotContent, logger logrus.FieldLogger) {
-=======
 	volumeSnapshotContents []snapshotv1api.VolumeSnapshotContent,
 	logger logrus.FieldLogger) {
->>>>>>> 4d85b78a
 	var wg sync.WaitGroup
 	vscMap := make(map[string]snapshotv1api.VolumeSnapshotContent)
 	for _, vsc := range volumeSnapshotContents {
