/*
Copyright 2017 Heptio Inc.

Licensed under the Apache License, Version 2.0 (the "License");
you may not use this file except in compliance with the License.
You may obtain a copy of the License at

    http://www.apache.org/licenses/LICENSE-2.0

Unless required by applicable law or agreed to in writing, software
distributed under the License is distributed on an "AS IS" BASIS,
WITHOUT WARRANTIES OR CONDITIONS OF ANY KIND, either express or implied.
See the License for the specific language governing permissions and
limitations under the License.
*/

package controller

import (
	"compress/gzip"
	"context"
	"encoding/json"
	"fmt"
	"io"
	"io/ioutil"
	"os"
	"sync"
	"time"

	"github.com/pkg/errors"
	"github.com/sirupsen/logrus"

	apierrors "k8s.io/apimachinery/pkg/api/errors"
	"k8s.io/apimachinery/pkg/util/sets"
	"k8s.io/apimachinery/pkg/util/wait"
	"k8s.io/client-go/tools/cache"
	"k8s.io/client-go/util/workqueue"

	api "github.com/heptio/ark/pkg/apis/ark/v1"
	"github.com/heptio/ark/pkg/cloudprovider"
	arkv1client "github.com/heptio/ark/pkg/generated/clientset/versioned/typed/ark/v1"
	informers "github.com/heptio/ark/pkg/generated/informers/externalversions/ark/v1"
	listers "github.com/heptio/ark/pkg/generated/listers/ark/v1"
	"github.com/heptio/ark/pkg/restore"
	"github.com/heptio/ark/pkg/util/collections"
	kubeutil "github.com/heptio/ark/pkg/util/kube"
)

// nonRestorableResources is a blacklist for the restoration process. Any resources
// included here are explicitly excluded from the restoration process.
var nonRestorableResources = []string{"nodes"}

type restoreController struct {
	restoreClient       arkv1client.RestoresGetter
	backupClient        arkv1client.BackupsGetter
	restorer            restore.Restorer
	backupService       cloudprovider.BackupService
	bucket              string
	path                string
	pvProviderExists    bool
	backupLister        listers.BackupLister
	backupListerSynced  cache.InformerSynced
	restoreLister       listers.RestoreLister
	restoreListerSynced cache.InformerSynced
	syncHandler         func(restoreName string) error
	queue               workqueue.RateLimitingInterface
	logger              *logrus.Logger
}

func NewRestoreController(
	restoreInformer informers.RestoreInformer,
	restoreClient arkv1client.RestoresGetter,
	backupClient arkv1client.BackupsGetter,
	restorer restore.Restorer,
	backupService cloudprovider.BackupService,
	bucket string,
	path string,
	backupInformer informers.BackupInformer,
	pvProviderExists bool,
	logger *logrus.Logger,
) Interface {
	c := &restoreController{
		restoreClient:       restoreClient,
		backupClient:        backupClient,
		restorer:            restorer,
		backupService:       backupService,
		bucket:              bucket,
		path:                path,
		pvProviderExists:    pvProviderExists,
		backupLister:        backupInformer.Lister(),
		backupListerSynced:  backupInformer.Informer().HasSynced,
		restoreLister:       restoreInformer.Lister(),
		restoreListerSynced: restoreInformer.Informer().HasSynced,
		queue:               workqueue.NewNamedRateLimitingQueue(workqueue.DefaultControllerRateLimiter(), "restore"),
		logger:              logger,
	}

	c.syncHandler = c.processRestore

	restoreInformer.Informer().AddEventHandler(
		cache.ResourceEventHandlerFuncs{
			AddFunc: func(obj interface{}) {
				restore := obj.(*api.Restore)

				switch restore.Status.Phase {
				case "", api.RestorePhaseNew:
					// only process new restores
				default:
					c.logger.WithFields(logrus.Fields{
						"restore": kubeutil.NamespaceAndName(restore),
						"phase":   restore.Status.Phase,
					}).Debug("Restore is not new, skipping")
					return
				}

				key, err := cache.MetaNamespaceKeyFunc(restore)
				if err != nil {
					c.logger.WithError(errors.WithStack(err)).WithField("restore", restore).Error("Error creating queue key, item not added to queue")
					return
				}
				c.queue.Add(key)
			},
		},
	)

	return c
}

// Run is a blocking function that runs the specified number of worker goroutines
// to process items in the work queue. It will return when it receives on the
// ctx.Done() channel.
func (controller *restoreController) Run(ctx context.Context, numWorkers int) error {
	var wg sync.WaitGroup

	defer func() {
		controller.logger.Info("Waiting for workers to finish their work")

		controller.queue.ShutDown()

		// We have to wait here in the deferred function instead of at the bottom of the function body
		// because we have to shut down the queue in order for the workers to shut down gracefully, and
		// we want to shut down the queue via defer and not at the end of the body.
		wg.Wait()

		controller.logger.Info("All workers have finished")
	}()

	controller.logger.Info("Starting RestoreController")
	defer controller.logger.Info("Shutting down RestoreController")

	controller.logger.Info("Waiting for caches to sync")
	if !cache.WaitForCacheSync(ctx.Done(), controller.backupListerSynced, controller.restoreListerSynced) {
		return errors.New("timed out waiting for caches to sync")
	}
	controller.logger.Info("Caches are synced")

	wg.Add(numWorkers)
	for i := 0; i < numWorkers; i++ {
		go func() {
			wait.Until(controller.runWorker, time.Second, ctx.Done())
			wg.Done()
		}()
	}

	<-ctx.Done()

	return nil
}

func (controller *restoreController) runWorker() {
	// continually take items off the queue (waits if it's
	// empty) until we get a shutdown signal from the queue
	for controller.processNextWorkItem() {
	}
}

func (controller *restoreController) processNextWorkItem() bool {
	key, quit := controller.queue.Get()
	if quit {
		return false
	}
	// always call done on this item, since if it fails we'll add
	// it back with rate-limiting below
	defer controller.queue.Done(key)

	err := controller.syncHandler(key.(string))
	if err == nil {
		// If you had no error, tell the queue to stop tracking history for your key. This will reset
		// things like failure counts for per-item rate limiting.
		controller.queue.Forget(key)
		return true
	}

	controller.logger.WithError(err).WithField("key", key).Error("Error in syncHandler, re-adding item to queue")
	// we had an error processing the item so add it back
	// into the queue for re-processing with rate-limiting
	controller.queue.AddRateLimited(key)

	return true
}

func (controller *restoreController) processRestore(key string) error {
	logContext := controller.logger.WithField("key", key)

	logContext.Debug("Running processRestore")
	ns, name, err := cache.SplitMetaNamespaceKey(key)
	if err != nil {
		return errors.Wrap(err, "error splitting queue key")
	}

	logContext.Debug("Getting Restore")
	restore, err := controller.restoreLister.Restores(ns).Get(name)
	if err != nil {
		return errors.Wrap(err, "error getting Restore")
	}

	// TODO I think this is now unnecessary. We only initially place
	// item with Phase = ("" | New) into the queue. Items will only get
	// re-queued if syncHandler returns an error, which will only
	// happen if there's an error updating Phase from its initial
	// state to something else. So any time it's re-queued it will
	// still have its initial state, which we've already confirmed
	// is ("" | New)
	switch restore.Status.Phase {
	case "", api.RestorePhaseNew:
		// only process new restores
	default:
		return nil
	}

	logContext.Debug("Cloning Restore")
	// don't modify items in the cache
	restore = restore.DeepCopy()

	excludedResources := sets.NewString(restore.Spec.ExcludedResources...)
	for _, nonrestorable := range nonRestorableResources {
		if !excludedResources.Has(nonrestorable) {
			restore.Spec.ExcludedResources = append(restore.Spec.ExcludedResources, nonrestorable)
		}
	}

	// validation
	if restore.Status.ValidationErrors = controller.getValidationErrors(restore); len(restore.Status.ValidationErrors) > 0 {
		restore.Status.Phase = api.RestorePhaseFailedValidation
	} else {
		restore.Status.Phase = api.RestorePhaseInProgress
	}

	// update status
	updatedRestore, err := controller.restoreClient.Restores(ns).Update(restore)
	if err != nil {
		return errors.Wrapf(err, "error updating Restore phase to %s", restore.Status.Phase)
	}
	restore = updatedRestore

	if restore.Status.Phase == api.RestorePhaseFailedValidation {
		return nil
	}

	logContext.Debug("Running restore")
	// execution & upload of restore
	restoreWarnings, restoreErrors := controller.runRestore(restore, controller.bucket, controller.path)

	restore.Status.Warnings = len(restoreWarnings.Ark) + len(restoreWarnings.Cluster)
	for _, w := range restoreWarnings.Namespaces {
		restore.Status.Warnings += len(w)
	}

	restore.Status.Errors = len(restoreErrors.Ark) + len(restoreErrors.Cluster)
	for _, e := range restoreErrors.Namespaces {
		restore.Status.Errors += len(e)
	}

	logContext.Debug("restore completed")
	restore.Status.Phase = api.RestorePhaseCompleted

	logContext.Debug("Updating Restore final status")
	if _, err = controller.restoreClient.Restores(ns).Update(restore); err != nil {
		logContext.WithError(errors.WithStack(err)).Info("Error updating Restore final status")
	}

	return nil
}

func (controller *restoreController) getValidationErrors(itm *api.Restore) []string {
	var validationErrors []string

	if itm.Spec.BackupName == "" {
		validationErrors = append(validationErrors, "BackupName must be non-empty and correspond to the name of a backup in object storage.")
	}

	includedResources := sets.NewString(itm.Spec.IncludedResources...)
	for _, nonRestorableResource := range nonRestorableResources {
		if includedResources.Has(nonRestorableResource) {
			validationErrors = append(validationErrors, fmt.Sprintf("%v are a non-restorable resource", nonRestorableResource))
		}
	}

	for _, err := range collections.ValidateIncludesExcludes(itm.Spec.IncludedNamespaces, itm.Spec.ExcludedNamespaces) {
		validationErrors = append(validationErrors, fmt.Sprintf("Invalid included/excluded namespace lists: %v", err))
	}

	for _, err := range collections.ValidateIncludesExcludes(itm.Spec.IncludedResources, itm.Spec.ExcludedResources) {
		validationErrors = append(validationErrors, fmt.Sprintf("Invalid included/excluded resource lists: %v", err))
	}

	if !controller.pvProviderExists && itm.Spec.RestorePVs != nil && *itm.Spec.RestorePVs {
		validationErrors = append(validationErrors, "Server is not configured for PV snapshot restores")
	}

	return validationErrors
}

func (controller *restoreController) fetchBackup(bucket, path, name string) (*api.Backup, error) {
	backup, err := controller.backupLister.Backups(api.DefaultNamespace).Get(name)
	if err == nil {
		return backup, nil
	}

	if !apierrors.IsNotFound(err) {
		return nil, errors.WithStack(err)
	}

	logContext := controller.logger.WithField("backupName", name)

	logContext.Debug("Backup not found in backupLister, checking object storage directly")
	backup, err = controller.backupService.GetBackup(bucket, path, name)
	if err != nil {
		return nil, err
	}

	// ResourceVersion needs to be cleared in order to create the object in the API
	backup.ResourceVersion = ""

	created, createErr := controller.backupClient.Backups(api.DefaultNamespace).Create(backup)
	if createErr != nil {
		logContext.WithError(errors.WithStack(createErr)).Error("Unable to create API object for Backup")
	} else {
		backup = created
	}

	return backup, nil
}

func (controller *restoreController) runRestore(restore *api.Restore, bucket string, path string) (restoreWarnings, restoreErrors api.RestoreResult) {
	logContext := controller.logger.WithFields(
		logrus.Fields{
			"restore": kubeutil.NamespaceAndName(restore),
			"backup":  restore.Spec.BackupName,
		})

	backup, err := controller.fetchBackup(bucket, path, restore.Spec.BackupName)
	if err != nil {
		logContext.WithError(err).Error("Error getting backup")
		restoreErrors.Ark = append(restoreErrors.Ark, err.Error())
		return
	}

	var tempFiles []*os.File
	backupFile, err := downloadToTempFile(restore.Spec.BackupName, controller.backupService, bucket, path, controller.logger)
	if err != nil {
		logContext.WithError(err).Error("Error downloading backup")
		restoreErrors.Ark = append(restoreErrors.Ark, err.Error())
		return
	}
	tempFiles = append(tempFiles, backupFile)

	logFile, err := ioutil.TempFile("", "")
	if err != nil {
		logContext.WithError(errors.WithStack(err)).Error("Error creating log temp file")
		restoreErrors.Ark = append(restoreErrors.Ark, err.Error())
		return
	}
	tempFiles = append(tempFiles, logFile)

	resultsFile, err := ioutil.TempFile("", "")
	if err != nil {
		logContext.WithError(errors.WithStack(err)).Error("Error creating results temp file")
		restoreErrors.Ark = append(restoreErrors.Ark, err.Error())
		return
	}
	tempFiles = append(tempFiles, resultsFile)

	defer func() {
		for _, file := range tempFiles {
			if err := file.Close(); err != nil {
				logContext.WithError(errors.WithStack(err)).WithField("file", file.Name()).Error("Error closing file")
			}

			if err := os.Remove(file.Name()); err != nil {
				logContext.WithError(errors.WithStack(err)).WithField("file", file.Name()).Error("Error removing file")
			}
		}
	}()

	logContext.Info("starting restore")
	restoreWarnings, restoreErrors = controller.restorer.Restore(restore, backup, backupFile, logFile)
	logContext.Info("restore completed")

	// Try to upload the log file. This is best-effort. If we fail, we'll add to the ark errors.

	// Reset the offset to 0 for reading
	if _, err = logFile.Seek(0, 0); err != nil {
		restoreErrors.Ark = append(restoreErrors.Ark, fmt.Sprintf("error resetting log file offset to 0: %v", err))
		return
	}

	if err := controller.backupService.UploadRestoreLog(bucket, path, restore.Spec.BackupName, restore.Name, logFile); err != nil {
		restoreErrors.Ark = append(restoreErrors.Ark, fmt.Sprintf("error uploading log file to object storage: %v", err))
	}

	m := map[string]api.RestoreResult{
		"warnings": restoreWarnings,
		"errors":   restoreErrors,
	}

	gzippedResultsFile := gzip.NewWriter(resultsFile)

	if err := json.NewEncoder(gzippedResultsFile).Encode(m); err != nil {
		logContext.WithError(errors.WithStack(err)).Error("Error encoding restore results")
		return
	}
	gzippedResultsFile.Close()

<<<<<<< HEAD
	if err := controller.backupService.UploadRestoreResults(bucket, path, restore.Spec.BackupName, restore.Name, resultsFile); err != nil {
=======
	if _, err = resultsFile.Seek(0, 0); err != nil {
		logContext.WithError(errors.WithStack(err)).Error("Error resetting results file offset to 0")
		return
	}
	if err := controller.backupService.UploadRestoreResults(bucket, restore.Spec.BackupName, restore.Name, resultsFile); err != nil {
>>>>>>> 932b8259
		logContext.WithError(errors.WithStack(err)).Error("Error uploading results files to object storage")
	}

	return
}

func downloadToTempFile(backupName string, backupService cloudprovider.BackupService, bucket string, path string, logger *logrus.Logger) (*os.File, error) {
	readCloser, err := backupService.DownloadBackup(bucket, path, backupName)
	if err != nil {
		return nil, err
	}
	defer readCloser.Close()

	file, err := ioutil.TempFile("", backupName)
	if err != nil {
		return nil, errors.Wrap(err, "error creating Backup temp file")
	}

	n, err := io.Copy(file, readCloser)
	if err != nil {
		return nil, errors.Wrap(err, "error copying Backup to temp file")
	}

	logContext := logger.WithField("backup", backupName)

	logContext.WithFields(logrus.Fields{
		"fileName": file.Name(),
		"bytes":    n,
	}).Debug("Copied Backup to file")

	if _, err := file.Seek(0, 0); err != nil {
		return nil, errors.Wrap(err, "error resetting Backup file offset")
	}

	return file, nil
}<|MERGE_RESOLUTION|>--- conflicted
+++ resolved
@@ -422,15 +422,11 @@
 	}
 	gzippedResultsFile.Close()
 
-<<<<<<< HEAD
-	if err := controller.backupService.UploadRestoreResults(bucket, path, restore.Spec.BackupName, restore.Name, resultsFile); err != nil {
-=======
 	if _, err = resultsFile.Seek(0, 0); err != nil {
 		logContext.WithError(errors.WithStack(err)).Error("Error resetting results file offset to 0")
 		return
 	}
-	if err := controller.backupService.UploadRestoreResults(bucket, restore.Spec.BackupName, restore.Name, resultsFile); err != nil {
->>>>>>> 932b8259
+	if err := controller.backupService.UploadRestoreResults(bucket, path, restore.Spec.BackupName, restore.Name, resultsFile); err != nil {
 		logContext.WithError(errors.WithStack(err)).Error("Error uploading results files to object storage")
 	}
 
