/*
Copyright 2017 the Heptio Ark contributors.

Licensed under the Apache License, Version 2.0 (the "License");
you may not use this file except in compliance with the License.
You may obtain a copy of the License at

    http://www.apache.org/licenses/LICENSE-2.0

Unless required by applicable law or agreed to in writing, software
distributed under the License is distributed on an "AS IS" BASIS,
WITHOUT WARRANTIES OR CONDITIONS OF ANY KIND, either express or implied.
See the License for the specific language governing permissions and
limitations under the License.
*/

// Code generated by mockery v1.0.0
package test

import io "io"
import mock "github.com/stretchr/testify/mock"
import time "time"
import v1 "github.com/heptio/ark/pkg/apis/ark/v1"

// BackupService is an autogenerated mock type for the BackupService type
type BackupService struct {
	mock.Mock
}

// CreateSignedURL provides a mock function with given fields: target, bucket, ttl
func (_m *BackupService) CreateSignedURL(target v1.DownloadTarget, bucket string, path string, ttl time.Duration) (string, error) {
	ret := _m.Called(target, bucket, path, ttl)

	var r0 string
	if rf, ok := ret.Get(0).(func(v1.DownloadTarget, string, string, time.Duration) string); ok {
		r0 = rf(target, bucket, path, ttl)
	} else {
		r0 = ret.Get(0).(string)
	}

	var r1 error
	if rf, ok := ret.Get(1).(func(v1.DownloadTarget, string, string, time.Duration) error); ok {
		r1 = rf(target, bucket, path, ttl)
	} else {
		r1 = ret.Error(1)
	}

	return r0, r1
}

// DeleteBackupDir provides a mock function with given fields: bucket, backupName
func (_m *BackupService) DeleteBackupDir(bucket string, path string, backupName string) error {
	ret := _m.Called(bucket, path, backupName)

	var r0 error
	if rf, ok := ret.Get(0).(func(string, string, string) error); ok {
		r0 = rf(bucket, path, backupName)
	} else {
		r0 = ret.Error(0)
	}

	return r0
}

// DownloadBackup provides a mock function with given fields: bucket, name
func (_m *BackupService) DownloadBackup(bucket string, path string, name string) (io.ReadCloser, error) {
	ret := _m.Called(bucket, path, name)

	var r0 io.ReadCloser
	if rf, ok := ret.Get(0).(func(string, string, string) io.ReadCloser); ok {
		r0 = rf(bucket, path, name)
	} else {
		if ret.Get(0) != nil {
			r0 = ret.Get(0).(io.ReadCloser)
		}
	}

	var r1 error
	if rf, ok := ret.Get(1).(func(string, string, string) error); ok {
		r1 = rf(bucket, path, name)
	} else {
		r1 = ret.Error(1)
	}

	return r0, r1
}

// GetAllBackups provides a mock function with given fields: bucket
func (_m *BackupService) GetAllBackups(bucket string, path string) ([]*v1.Backup, error) {
	ret := _m.Called(bucket, path)

	var r0 []*v1.Backup
	if rf, ok := ret.Get(0).(func(string, string) []*v1.Backup); ok {
		r0 = rf(bucket, path)
	} else {
		if ret.Get(0) != nil {
			r0 = ret.Get(0).([]*v1.Backup)
		}
	}

	var r1 error
	if rf, ok := ret.Get(1).(func(string, string) error); ok {
		r1 = rf(bucket, path)
	} else {
		r1 = ret.Error(1)
	}

	return r0, r1
}

// GetBackup provides a mock function with given fields: bucket, name
func (_m *BackupService) GetBackup(bucket string, path string, name string) (*v1.Backup, error) {
	ret := _m.Called(bucket, path, name)

	var r0 *v1.Backup
	if rf, ok := ret.Get(0).(func(string, string, string) *v1.Backup); ok {
		r0 = rf(bucket, path, name)
	} else {
		if ret.Get(0) != nil {
			r0 = ret.Get(0).(*v1.Backup)
		}
	}

	var r1 error
	if rf, ok := ret.Get(1).(func(string, string, string) error); ok {
		r1 = rf(bucket, path, name)
	} else {
		r1 = ret.Error(1)
	}

	return r0, r1
}

// UploadBackup provides a mock function with given fields: bucket, name, metadata, backup, log
<<<<<<< HEAD
func (_m *BackupService) UploadBackup(bucket string, path string, name string, metadata io.ReadSeeker, backup io.ReadSeeker, log io.ReadSeeker) error {
	ret := _m.Called(bucket, path, name, metadata, backup, log)

	var r0 error
	if rf, ok := ret.Get(0).(func(string, string, string, io.ReadSeeker, io.ReadSeeker, io.ReadSeeker) error); ok {
		r0 = rf(bucket, path, name, metadata, backup, log)
=======
func (_m *BackupService) UploadBackup(bucket string, name string, metadata io.Reader, backup io.Reader, log io.Reader) error {
	ret := _m.Called(bucket, name, metadata, backup, log)

	var r0 error
	if rf, ok := ret.Get(0).(func(string, string, io.Reader, io.Reader, io.Reader) error); ok {
		r0 = rf(bucket, name, metadata, backup, log)
>>>>>>> 72b0bdde
	} else {
		r0 = ret.Error(0)
	}

	return r0
}

// UploadRestoreLog provides a mock function with given fields: bucket, backup, restore, log
<<<<<<< HEAD
func (_m *BackupService) UploadRestoreLog(bucket string, path string, backup string, restore string, log io.ReadSeeker) error {
	ret := _m.Called(bucket, path, backup, restore, log)

	var r0 error
	if rf, ok := ret.Get(0).(func(string, string, string, string, io.ReadSeeker) error); ok {
		r0 = rf(bucket, path, backup, restore, log)
=======
func (_m *BackupService) UploadRestoreLog(bucket string, backup string, restore string, log io.Reader) error {
	ret := _m.Called(bucket, backup, restore, log)

	var r0 error
	if rf, ok := ret.Get(0).(func(string, string, string, io.Reader) error); ok {
		r0 = rf(bucket, backup, restore, log)
>>>>>>> 72b0bdde
	} else {
		r0 = ret.Error(0)
	}

	return r0
}

// UploadRestoreResults provides a mock function with given fields: bucket, backup, restore, results
func (_m *BackupService) UploadRestoreResults(bucket string, backup string, restore string, results io.Reader) error {
	ret := _m.Called(bucket, backup, restore, results)

	var r0 error
	if rf, ok := ret.Get(0).(func(string, string, string, io.Reader) error); ok {
		r0 = rf(bucket, backup, restore, results)
	} else {
		r0 = ret.Error(0)
	}

	return r0
}<|MERGE_RESOLUTION|>--- conflicted
+++ resolved
@@ -132,21 +132,13 @@
 }
 
 // UploadBackup provides a mock function with given fields: bucket, name, metadata, backup, log
-<<<<<<< HEAD
-func (_m *BackupService) UploadBackup(bucket string, path string, name string, metadata io.ReadSeeker, backup io.ReadSeeker, log io.ReadSeeker) error {
+
+func (_m *BackupService) UploadBackup(bucket string, path string, name string, metadata io.Reader, backup io.Reader, log io.Reader) error {
 	ret := _m.Called(bucket, path, name, metadata, backup, log)
 
 	var r0 error
-	if rf, ok := ret.Get(0).(func(string, string, string, io.ReadSeeker, io.ReadSeeker, io.ReadSeeker) error); ok {
+	if rf, ok := ret.Get(0).(func(string, string, string, io.Reader, io.Reader, io.Reader) error); ok {
 		r0 = rf(bucket, path, name, metadata, backup, log)
-=======
-func (_m *BackupService) UploadBackup(bucket string, name string, metadata io.Reader, backup io.Reader, log io.Reader) error {
-	ret := _m.Called(bucket, name, metadata, backup, log)
-
-	var r0 error
-	if rf, ok := ret.Get(0).(func(string, string, io.Reader, io.Reader, io.Reader) error); ok {
-		r0 = rf(bucket, name, metadata, backup, log)
->>>>>>> 72b0bdde
 	} else {
 		r0 = ret.Error(0)
 	}
@@ -155,21 +147,13 @@
 }
 
 // UploadRestoreLog provides a mock function with given fields: bucket, backup, restore, log
-<<<<<<< HEAD
-func (_m *BackupService) UploadRestoreLog(bucket string, path string, backup string, restore string, log io.ReadSeeker) error {
+func (_m *BackupService) UploadRestoreLog(bucket string, path string, backup string, restore string, log io.Reader) error {
 	ret := _m.Called(bucket, path, backup, restore, log)
 
 	var r0 error
-	if rf, ok := ret.Get(0).(func(string, string, string, string, io.ReadSeeker) error); ok {
+	if rf, ok := ret.Get(0).(func(string, string, string, string, io.Reader) error); ok {
 		r0 = rf(bucket, path, backup, restore, log)
-=======
-func (_m *BackupService) UploadRestoreLog(bucket string, backup string, restore string, log io.Reader) error {
-	ret := _m.Called(bucket, backup, restore, log)
 
-	var r0 error
-	if rf, ok := ret.Get(0).(func(string, string, string, io.Reader) error); ok {
-		r0 = rf(bucket, backup, restore, log)
->>>>>>> 72b0bdde
 	} else {
 		r0 = ret.Error(0)
 	}
@@ -178,12 +162,12 @@
 }
 
 // UploadRestoreResults provides a mock function with given fields: bucket, backup, restore, results
-func (_m *BackupService) UploadRestoreResults(bucket string, backup string, restore string, results io.Reader) error {
-	ret := _m.Called(bucket, backup, restore, results)
+func (_m *BackupService) UploadRestoreResults(bucket string, path string, backup string, restore string, results io.Reader) error {
+	ret := _m.Called(bucket, path, backup, restore, results)
 
 	var r0 error
-	if rf, ok := ret.Get(0).(func(string, string, string, io.Reader) error); ok {
-		r0 = rf(bucket, backup, restore, results)
+	if rf, ok := ret.Get(0).(func(string, string, string, string, io.Reader) error); ok {
+		r0 = rf(bucket, path, backup, restore, results)
 	} else {
 		r0 = ret.Error(0)
 	}
