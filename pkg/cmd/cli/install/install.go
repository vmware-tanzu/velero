--- conflicted
+++ resolved
@@ -89,11 +89,8 @@
 	RepoMaintenanceJobConfigMap     string
 	NodeAgentConfigMap              string
 	ItemBlockWorkerCount            int
-<<<<<<< HEAD
+	NodeAgentDisableHostPath        bool
 	kubeletRootDir                  string
-=======
-	NodeAgentDisableHostPath        bool
->>>>>>> 805237a8
 }
 
 // BindFlags adds command line values to the options struct.
@@ -226,11 +223,8 @@
 		DefaultSnapshotMoveData:  false,
 		DisableInformerCache:     false,
 		ScheduleSkipImmediately:  false,
-<<<<<<< HEAD
 		kubeletRootDir:           install.DefaultKubeletRootDir,
-=======
 		NodeAgentDisableHostPath: false,
->>>>>>> 805237a8
 	}
 }
 
@@ -305,11 +299,8 @@
 		RepoMaintenanceJobConfigMap:     o.RepoMaintenanceJobConfigMap,
 		NodeAgentConfigMap:              o.NodeAgentConfigMap,
 		ItemBlockWorkerCount:            o.ItemBlockWorkerCount,
-<<<<<<< HEAD
 		KubeletRootDir:                  o.kubeletRootDir,
-=======
 		NodeAgentDisableHostPath:        o.NodeAgentDisableHostPath,
->>>>>>> 805237a8
 	}, nil
 }
 
