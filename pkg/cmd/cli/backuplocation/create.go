/*
Copyright 2020 the Velero contributors.

Licensed under the Apache License, Version 2.0 (the "License");
you may not use this file except in compliance with the License.
You may obtain a copy of the License at

    http://www.apache.org/licenses/LICENSE-2.0

Unless required by applicable law or agreed to in writing, software
distributed under the License is distributed on an "AS IS" BASIS,
WITHOUT WARRANTIES OR CONDITIONS OF ANY KIND, either express or implied.
See the License for the specific language governing permissions and
limitations under the License.
*/

package backuplocation

import (
	"context"
	"fmt"
	"io/ioutil"
	"path/filepath"
	"strings"
	"time"

	"github.com/pkg/errors"
	"github.com/spf13/cobra"
	"github.com/spf13/pflag"
	metav1 "k8s.io/apimachinery/pkg/apis/meta/v1"

	kbclient "sigs.k8s.io/controller-runtime/pkg/client"

	velerov1api "github.com/vmware-tanzu/velero/pkg/apis/velero/v1"
	"github.com/vmware-tanzu/velero/pkg/client"
	"github.com/vmware-tanzu/velero/pkg/cmd"
	"github.com/vmware-tanzu/velero/pkg/cmd/util/flag"
	"github.com/vmware-tanzu/velero/pkg/cmd/util/output"
)

func NewCreateCommand(f client.Factory, use string) *cobra.Command {
	o := NewCreateOptions()

	c := &cobra.Command{
		Use:   use + " NAME",
		Short: "Create a backup storage location",
		Args:  cobra.ExactArgs(1),
		Run: func(c *cobra.Command, args []string) {
			cmd.CheckError(o.Complete(args, f))
			cmd.CheckError(o.Validate(c, args, f))
			cmd.CheckError(o.Run(c, f))
		},
	}

	o.BindFlags(c.Flags())
	output.BindFlags(c.Flags())
	output.ClearOutputFlagDefault(c)

	return c
}

type CreateOptions struct {
	Name                                  string
	Provider                              string
	Bucket                                string
	Prefix                                string
	BackupSyncPeriod, ValidationFrequency time.Duration
	Config                                flag.Map
	Labels                                flag.Map
	CACertFile                            string
	AccessMode                            *flag.Enum
}

func NewCreateOptions() *CreateOptions {
	return &CreateOptions{
		Config: flag.NewMap(),
		AccessMode: flag.NewEnum(
			string(velerov1api.BackupStorageLocationAccessModeReadWrite),
			string(velerov1api.BackupStorageLocationAccessModeReadWrite),
			string(velerov1api.BackupStorageLocationAccessModeReadOnly),
		),
	}
}

func (o *CreateOptions) BindFlags(flags *pflag.FlagSet) {
<<<<<<< HEAD
	flags.StringVar(&o.Provider, "provider", o.Provider, "Name of the backup storage provider (e.g. aws, azure, gcp).")
	flags.StringVar(&o.Bucket, "bucket", o.Bucket, "Name of the object storage bucket where backups should be stored.")
	flags.StringVar(&o.Prefix, "prefix", o.Prefix, "Prefix under which all Velero data should be stored within the bucket. Optional.")
	flags.DurationVar(&o.BackupSyncPeriod, "backup-sync-period", o.BackupSyncPeriod, "How often to ensure all Velero backups in object storage exist as Backup API objects in the cluster. Optional. Set this to `0s` to disable sync. Default: 1 minute.")
	flags.DurationVar(&o.ValidationFrequency, "validation-frequency", o.ValidationFrequency, "How often to verify if the backup storage location is valid. Optional. Set this to `0s` to disable sync. Default 1 minute.")
	flags.Var(&o.Config, "config", "Configuration key-value pairs.")
	flags.Var(&o.Labels, "labels", "Labels to apply to the backup storage location.")
=======
	flags.StringVar(&o.Provider, "provider", o.Provider, "name of the backup storage provider (e.g. aws, azure, gcp)")
	flags.StringVar(&o.Bucket, "bucket", o.Bucket, "name of the object storage bucket where backups should be stored")
	flags.StringVar(&o.Prefix, "prefix", o.Prefix, "prefix under which all Velero data should be stored within the bucket. Optional.")
	flags.DurationVar(&o.BackupSyncPeriod, "backup-sync-period", o.BackupSyncPeriod, "how often to ensure all Velero backups in object storage exist as Backup API objects in the cluster. Optional. Set this to `0s` to disable sync. Default: 1 minute.")
	flags.DurationVar(&o.ValidationFrequency, "validation-frequency", o.ValidationFrequency, "how often to verify if the backup storage location is valid. Optional. Set this to `0s` to disable sync. Default 1 minute.")
	flags.Var(&o.Config, "config", "configuration key-value pairs")
	flags.Var(&o.Labels, "labels", "labels to apply to the backup storage location")
	flags.StringVar(&o.CACertFile, "cacert", o.CACertFile, "file containing a certificate bundle to use when verifying TLS connections to the object store. Optional.")
>>>>>>> 7914138d
	flags.Var(
		o.AccessMode,
		"access-mode",
		fmt.Sprintf("Access mode for the backup storage location. Valid values are %s", strings.Join(o.AccessMode.AllowedValues(), ",")),
	)
}

func (o *CreateOptions) Validate(c *cobra.Command, args []string, f client.Factory) error {
	if err := output.ValidateFlags(c); err != nil {
		return err
	}

	if o.Provider == "" {
		return errors.New("--provider is required")
	}

	if o.Bucket == "" {
		return errors.New("--bucket is required")
	}

	if o.BackupSyncPeriod < 0 {
		return errors.New("--backup-sync-period must be non-negative")
	}

	return nil
}

func (o *CreateOptions) Complete(args []string, f client.Factory) error {
	o.Name = args[0]
	return nil
}

func (o *CreateOptions) Run(c *cobra.Command, f client.Factory) error {
	var backupSyncPeriod, validationFrequency *metav1.Duration

	var caCertData []byte
	if o.CACertFile != "" {
		realPath, err := filepath.Abs(o.CACertFile)
		if err != nil {
			return err
		}
		caCertData, err = ioutil.ReadFile(realPath)
		if err != nil {
			return err
		}
	}

	if c.Flags().Changed("backup-sync-period") {
		backupSyncPeriod = &metav1.Duration{Duration: o.BackupSyncPeriod}
	}

	if c.Flags().Changed("validation-frequency") {
		validationFrequency = &metav1.Duration{Duration: o.ValidationFrequency}
	}

	backupStorageLocation := &velerov1api.BackupStorageLocation{
		ObjectMeta: metav1.ObjectMeta{
			Namespace: f.Namespace(),
			Name:      o.Name,
			Labels:    o.Labels.Data(),
		},
		Spec: velerov1api.BackupStorageLocationSpec{
			Provider: o.Provider,
			StorageType: velerov1api.StorageType{
				ObjectStorage: &velerov1api.ObjectStorageLocation{
					Bucket: o.Bucket,
					Prefix: o.Prefix,
					CACert: caCertData,
				},
			},
			Config:              o.Config.Data(),
			AccessMode:          velerov1api.BackupStorageLocationAccessMode(o.AccessMode.String()),
			BackupSyncPeriod:    backupSyncPeriod,
			ValidationFrequency: validationFrequency,
		},
	}

	if printed, err := output.PrintWithFormat(c, backupStorageLocation); printed || err != nil {
		return err
	}

	client, err := f.KubebuilderClient()
	if err != nil {
		return err
	}

	if err := client.Create(context.Background(), backupStorageLocation, &kbclient.CreateOptions{}); err != nil {
		return errors.WithStack(err)
	}

	fmt.Printf("Backup storage location %q configured successfully.\n", backupStorageLocation.Name)
	return nil
}<|MERGE_RESOLUTION|>--- conflicted
+++ resolved
@@ -83,7 +83,6 @@
 }
 
 func (o *CreateOptions) BindFlags(flags *pflag.FlagSet) {
-<<<<<<< HEAD
 	flags.StringVar(&o.Provider, "provider", o.Provider, "Name of the backup storage provider (e.g. aws, azure, gcp).")
 	flags.StringVar(&o.Bucket, "bucket", o.Bucket, "Name of the object storage bucket where backups should be stored.")
 	flags.StringVar(&o.Prefix, "prefix", o.Prefix, "Prefix under which all Velero data should be stored within the bucket. Optional.")
@@ -91,16 +90,7 @@
 	flags.DurationVar(&o.ValidationFrequency, "validation-frequency", o.ValidationFrequency, "How often to verify if the backup storage location is valid. Optional. Set this to `0s` to disable sync. Default 1 minute.")
 	flags.Var(&o.Config, "config", "Configuration key-value pairs.")
 	flags.Var(&o.Labels, "labels", "Labels to apply to the backup storage location.")
-=======
-	flags.StringVar(&o.Provider, "provider", o.Provider, "name of the backup storage provider (e.g. aws, azure, gcp)")
-	flags.StringVar(&o.Bucket, "bucket", o.Bucket, "name of the object storage bucket where backups should be stored")
-	flags.StringVar(&o.Prefix, "prefix", o.Prefix, "prefix under which all Velero data should be stored within the bucket. Optional.")
-	flags.DurationVar(&o.BackupSyncPeriod, "backup-sync-period", o.BackupSyncPeriod, "how often to ensure all Velero backups in object storage exist as Backup API objects in the cluster. Optional. Set this to `0s` to disable sync. Default: 1 minute.")
-	flags.DurationVar(&o.ValidationFrequency, "validation-frequency", o.ValidationFrequency, "how often to verify if the backup storage location is valid. Optional. Set this to `0s` to disable sync. Default 1 minute.")
-	flags.Var(&o.Config, "config", "configuration key-value pairs")
-	flags.Var(&o.Labels, "labels", "labels to apply to the backup storage location")
-	flags.StringVar(&o.CACertFile, "cacert", o.CACertFile, "file containing a certificate bundle to use when verifying TLS connections to the object store. Optional.")
->>>>>>> 7914138d
+ 	flags.StringVar(&o.CACertFile, "cacert", o.CACertFile, "File containing a certificate bundle to use when verifying TLS connections to the object store. Optional.")
 	flags.Var(
 		o.AccessMode,
 		"access-mode",
