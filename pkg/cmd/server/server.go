/*
Copyright The Velero Contributors.

Licensed under the Apache License, Version 2.0 (the "License");
you may not use this file except in compliance with the License.
You may obtain a copy of the License at

    http://www.apache.org/licenses/LICENSE-2.0

Unless required by applicable law or agreed to in writing, software
distributed under the License is distributed on an "AS IS" BASIS,
WITHOUT WARRANTIES OR CONDITIONS OF ANY KIND, either express or implied.
See the License for the specific language governing permissions and
limitations under the License.
*/

package server

import (
	"context"
	"fmt"
	"log"
	"net/http"
	"net/http/pprof"
	"os"
	"reflect"
	"strings"
	"time"

	logrusr "github.com/bombsimon/logrusr/v3"
	snapshotv1api "github.com/kubernetes-csi/external-snapshotter/client/v4/apis/volumesnapshot/v1"
	snapshotv1client "github.com/kubernetes-csi/external-snapshotter/client/v4/clientset/versioned"
	snapshotv1informers "github.com/kubernetes-csi/external-snapshotter/client/v4/informers/externalversions"
	snapshotv1listers "github.com/kubernetes-csi/external-snapshotter/client/v4/listers/volumesnapshot/v1"
	"github.com/pkg/errors"
	"github.com/prometheus/client_golang/prometheus/promhttp"
	"github.com/sirupsen/logrus"
	"github.com/spf13/cobra"
	corev1api "k8s.io/api/core/v1"
	apierrors "k8s.io/apimachinery/pkg/api/errors"
	metav1 "k8s.io/apimachinery/pkg/apis/meta/v1"
	"k8s.io/apimachinery/pkg/runtime"
	kubeerrs "k8s.io/apimachinery/pkg/util/errors"
	"k8s.io/apimachinery/pkg/util/sets"
	"k8s.io/apimachinery/pkg/util/wait"
	"k8s.io/client-go/discovery"
	"k8s.io/client-go/dynamic"
	"k8s.io/client-go/kubernetes"
	"k8s.io/client-go/rest"
	"k8s.io/utils/clock"
	ctrl "sigs.k8s.io/controller-runtime"
	ctrlclient "sigs.k8s.io/controller-runtime/pkg/client"
	"sigs.k8s.io/controller-runtime/pkg/manager"

	"github.com/vmware-tanzu/velero/internal/credentials"
	"github.com/vmware-tanzu/velero/internal/storage"
	velerov1api "github.com/vmware-tanzu/velero/pkg/apis/velero/v1"
	"github.com/vmware-tanzu/velero/pkg/backup"
	"github.com/vmware-tanzu/velero/pkg/buildinfo"
	"github.com/vmware-tanzu/velero/pkg/client"
	"github.com/vmware-tanzu/velero/pkg/cmd"
	"github.com/vmware-tanzu/velero/pkg/cmd/util/flag"
	"github.com/vmware-tanzu/velero/pkg/cmd/util/signals"
	"github.com/vmware-tanzu/velero/pkg/controller"
	velerodiscovery "github.com/vmware-tanzu/velero/pkg/discovery"
	"github.com/vmware-tanzu/velero/pkg/features"
	clientset "github.com/vmware-tanzu/velero/pkg/generated/clientset/versioned"
	"github.com/vmware-tanzu/velero/pkg/metrics"
	"github.com/vmware-tanzu/velero/pkg/nodeagent"
	"github.com/vmware-tanzu/velero/pkg/persistence"
	"github.com/vmware-tanzu/velero/pkg/plugin/clientmgmt"
	"github.com/vmware-tanzu/velero/pkg/plugin/clientmgmt/process"
	"github.com/vmware-tanzu/velero/pkg/podexec"
	"github.com/vmware-tanzu/velero/pkg/podvolume"
	"github.com/vmware-tanzu/velero/pkg/repository"
	repokey "github.com/vmware-tanzu/velero/pkg/repository/keys"
	"github.com/vmware-tanzu/velero/pkg/restore"
	"github.com/vmware-tanzu/velero/pkg/uploader"
	"github.com/vmware-tanzu/velero/pkg/util/filesystem"
	"github.com/vmware-tanzu/velero/pkg/util/logging"
)

const (
	// the port where prometheus metrics are exposed
	defaultMetricsAddress = ":8085"

	defaultBackupSyncPeriod           = time.Minute
	defaultStoreValidationFrequency   = time.Minute
	defaultPodVolumeOperationTimeout  = 240 * time.Minute
	defaultResourceTerminatingTimeout = 10 * time.Minute

	// server's client default qps and burst
	defaultClientQPS      float32 = 20.0
	defaultClientBurst    int     = 30
	defaultClientPageSize int     = 500

	defaultProfilerAddress = "localhost:6060"

	defaultControllerWorkers = 1
	// the default TTL for a backup
	defaultBackupTTL = 30 * 24 * time.Hour

	defaultCSISnapshotTimeout   = 10 * time.Minute
	defaultItemOperationTimeout = 60 * time.Minute

	// defaultCredentialsDirectory is the path on disk where credential
	// files will be written to
	defaultCredentialsDirectory = "/tmp/credentials"
)

type serverConfig struct {
	// TODO(2.0) Deprecate defaultBackupLocation
	pluginDir, metricsAddress, defaultBackupLocation                        string
	backupSyncPeriod, podVolumeOperationTimeout, resourceTerminatingTimeout time.Duration
	defaultBackupTTL, storeValidationFrequency, defaultCSISnapshotTimeout   time.Duration
	defaultItemOperationTimeout                                             time.Duration
	restoreResourcePriorities                                               restore.Priorities
	defaultVolumeSnapshotLocations                                          map[string]string
	restoreOnly                                                             bool
	disabledControllers                                                     []string
	clientQPS                                                               float32
	clientBurst                                                             int
	clientPageSize                                                          int
	profilerAddress                                                         string
	formatFlag                                                              *logging.FormatFlag
	repoMaintenanceFrequency                                                time.Duration
	garbageCollectionFrequency                                              time.Duration
	itemOperationSyncFrequency                                              time.Duration
	defaultVolumesToFsBackup                                                bool
	uploaderType                                                            string
}

type controllerRunInfo struct {
	controller controller.Interface
	numWorkers int
}

func NewCommand(f client.Factory) *cobra.Command {
	var (
		volumeSnapshotLocations = flag.NewMap().WithKeyValueDelimiter(':')
		logLevelFlag            = logging.LogLevelFlag(logrus.InfoLevel)
		config                  = serverConfig{
			pluginDir:                      "/plugins",
			metricsAddress:                 defaultMetricsAddress,
			defaultBackupLocation:          "default",
			defaultVolumeSnapshotLocations: make(map[string]string),
			backupSyncPeriod:               defaultBackupSyncPeriod,
			defaultBackupTTL:               defaultBackupTTL,
			defaultCSISnapshotTimeout:      defaultCSISnapshotTimeout,
			defaultItemOperationTimeout:    defaultItemOperationTimeout,
			storeValidationFrequency:       defaultStoreValidationFrequency,
			podVolumeOperationTimeout:      defaultPodVolumeOperationTimeout,
			restoreResourcePriorities:      defaultRestorePriorities,
			clientQPS:                      defaultClientQPS,
			clientBurst:                    defaultClientBurst,
			clientPageSize:                 defaultClientPageSize,
			profilerAddress:                defaultProfilerAddress,
			resourceTerminatingTimeout:     defaultResourceTerminatingTimeout,
			formatFlag:                     logging.NewFormatFlag(),
			defaultVolumesToFsBackup:       podvolume.DefaultVolumesToFsBackup,
			uploaderType:                   uploader.ResticType,
		}
	)

	var command = &cobra.Command{
		Use:    "server",
		Short:  "Run the velero server",
		Long:   "Run the velero server",
		Hidden: true,
		Run: func(c *cobra.Command, args []string) {
			// go-plugin uses log.Println to log when it's waiting for all plugin processes to complete so we need to
			// set its output to stdout.
			log.SetOutput(os.Stdout)

			logLevel := logLevelFlag.Parse()
			format := config.formatFlag.Parse()

			// Make sure we log to stdout so cloud log dashboards don't show this as an error.
			logrus.SetOutput(os.Stdout)

			// Velero's DefaultLogger logs to stdout, so all is good there.
			logger := logging.DefaultLogger(logLevel, format)

			logger.Infof("setting log-level to %s", strings.ToUpper(logLevel.String()))

			logger.Infof("Starting Velero server %s (%s)", buildinfo.Version, buildinfo.FormattedGitSHA())
			if len(features.All()) > 0 {
				logger.Infof("%d feature flags enabled %s", len(features.All()), features.All())
			} else {
				logger.Info("No feature flags enabled")
			}

			if volumeSnapshotLocations.Data() != nil {
				config.defaultVolumeSnapshotLocations = volumeSnapshotLocations.Data()
			}

			f.SetBasename(fmt.Sprintf("%s-%s", c.Parent().Name(), c.Name()))

			s, err := newServer(f, config, logger)
			cmd.CheckError(err)

			cmd.CheckError(s.run())
		},
	}

	command.Flags().Var(logLevelFlag, "log-level", fmt.Sprintf("The level at which to log. Valid values are %s.", strings.Join(logLevelFlag.AllowedValues(), ", ")))
	command.Flags().Var(config.formatFlag, "log-format", fmt.Sprintf("The format for log output. Valid values are %s.", strings.Join(config.formatFlag.AllowedValues(), ", ")))
	command.Flags().StringVar(&config.pluginDir, "plugin-dir", config.pluginDir, "Directory containing Velero plugins")
	command.Flags().StringVar(&config.metricsAddress, "metrics-address", config.metricsAddress, "The address to expose prometheus metrics")
	command.Flags().DurationVar(&config.backupSyncPeriod, "backup-sync-period", config.backupSyncPeriod, "How often to ensure all Velero backups in object storage exist as Backup API objects in the cluster. This is the default sync period if none is explicitly specified for a backup storage location.")
	command.Flags().DurationVar(&config.podVolumeOperationTimeout, "fs-backup-timeout", config.podVolumeOperationTimeout, "How long pod volume file system backups/restores should be allowed to run before timing out.")
	command.Flags().BoolVar(&config.restoreOnly, "restore-only", config.restoreOnly, "Run in a mode where only restores are allowed; backups, schedules, and garbage-collection are all disabled. DEPRECATED: this flag will be removed in v2.0. Use read-only backup storage locations instead.")
	command.Flags().StringSliceVar(&config.disabledControllers, "disable-controllers", config.disabledControllers, fmt.Sprintf("List of controllers to disable on startup. Valid values are %s", strings.Join(controller.DisableableControllers, ",")))
	command.Flags().Var(&config.restoreResourcePriorities, "restore-resource-priorities", "Desired order of resource restores, the priority list contains two parts which are split by \"-\" element. The resources before \"-\" element are restored first as high priorities, the resources after \"-\" element are restored last as low priorities, and any resource not in the list will be restored alphabetically between the high and low priorities.")
	command.Flags().StringVar(&config.defaultBackupLocation, "default-backup-storage-location", config.defaultBackupLocation, "Name of the default backup storage location. DEPRECATED: this flag will be removed in v2.0. Use \"velero backup-location set --default\" instead.")
	command.Flags().DurationVar(&config.storeValidationFrequency, "store-validation-frequency", config.storeValidationFrequency, "How often to verify if the storage is valid. Optional. Set this to `0s` to disable sync. Default 1 minute.")
	command.Flags().Var(&volumeSnapshotLocations, "default-volume-snapshot-locations", "List of unique volume providers and default volume snapshot location (provider1:location-01,provider2:location-02,...)")
	command.Flags().Float32Var(&config.clientQPS, "client-qps", config.clientQPS, "Maximum number of requests per second by the server to the Kubernetes API once the burst limit has been reached.")
	command.Flags().IntVar(&config.clientBurst, "client-burst", config.clientBurst, "Maximum number of requests by the server to the Kubernetes API in a short period of time.")
	command.Flags().IntVar(&config.clientPageSize, "client-page-size", config.clientPageSize, "Page size of requests by the server to the Kubernetes API when listing objects during a backup. Set to 0 to disable paging.")
	command.Flags().StringVar(&config.profilerAddress, "profiler-address", config.profilerAddress, "The address to expose the pprof profiler.")
	command.Flags().DurationVar(&config.resourceTerminatingTimeout, "terminating-resource-timeout", config.resourceTerminatingTimeout, "How long to wait on persistent volumes and namespaces to terminate during a restore before timing out.")
	command.Flags().DurationVar(&config.defaultBackupTTL, "default-backup-ttl", config.defaultBackupTTL, "How long to wait by default before backups can be garbage collected.")
	command.Flags().DurationVar(&config.repoMaintenanceFrequency, "default-repo-maintain-frequency", config.repoMaintenanceFrequency, "How often 'maintain' is run for backup repositories by default.")
	command.Flags().DurationVar(&config.garbageCollectionFrequency, "garbage-collection-frequency", config.garbageCollectionFrequency, "How often garbage collection is run for expired backups.")
	command.Flags().DurationVar(&config.itemOperationSyncFrequency, "item-operation-sync-frequency", config.itemOperationSyncFrequency, "How often to check status on async backup/restore operations after backup processing.")
	command.Flags().BoolVar(&config.defaultVolumesToFsBackup, "default-volumes-to-fs-backup", config.defaultVolumesToFsBackup, "Backup all volumes with pod volume file system backup by default.")
	command.Flags().StringVar(&config.uploaderType, "uploader-type", config.uploaderType, "Type of uploader to handle the transfer of data of pod volumes")
	command.Flags().DurationVar(&config.defaultItemOperationTimeout, "default-item-operation-timeout", config.defaultItemOperationTimeout, "How long to wait on asynchronous BackupItemActions and RestoreItemActions to complete before timing out.")

	return command
}

type server struct {
	namespace             string
	metricsAddress        string
	kubeClientConfig      *rest.Config
	kubeClient            kubernetes.Interface
	veleroClient          clientset.Interface
	discoveryClient       discovery.DiscoveryInterface
	discoveryHelper       velerodiscovery.Helper
	dynamicClient         dynamic.Interface
	csiSnapshotClient     *snapshotv1client.Clientset
	csiSnapshotLister     snapshotv1listers.VolumeSnapshotLister
	ctx                   context.Context
	cancelFunc            context.CancelFunc
	logger                logrus.FieldLogger
	logLevel              logrus.Level
	pluginRegistry        process.Registry
	repoManager           repository.Manager
	repoLocker            *repository.RepoLocker
	repoEnsurer           *repository.RepositoryEnsurer
	metrics               *metrics.ServerMetrics
	config                serverConfig
	mgr                   manager.Manager
	credentialFileStore   credentials.FileStore
	credentialSecretStore credentials.SecretStore
}

func newServer(f client.Factory, config serverConfig, logger *logrus.Logger) (*server, error) {
	if err := uploader.ValidateUploaderType(config.uploaderType); err != nil {
		return nil, err
	}

	if config.clientQPS < 0.0 {
		return nil, errors.New("client-qps must be positive")
	}
	f.SetClientQPS(config.clientQPS)

	if config.clientBurst <= 0 {
		return nil, errors.New("client-burst must be positive")
	}
	f.SetClientBurst(config.clientBurst)

	if config.clientPageSize < 0 {
		return nil, errors.New("client-page-size must not be negative")
	}

	kubeClient, err := f.KubeClient()
	if err != nil {
		return nil, err
	}

	veleroClient, err := f.Client()
	if err != nil {
		return nil, err
	}

	dynamicClient, err := f.DynamicClient()
	if err != nil {
		return nil, err
	}

	pluginRegistry := process.NewRegistry(config.pluginDir, logger, logger.Level)
	if err := pluginRegistry.DiscoverPlugins(); err != nil {
		return nil, err
	}

	// cancelFunc is not deferred here because if it was, then ctx would immediately
	// be cancelled once this function exited, making it useless to any informers using later.
	// That, in turn, causes the velero server to halt when the first informer tries to use it.
	// Therefore, we must explicitly call it on the error paths in this function.
	ctx, cancelFunc := context.WithCancel(context.Background())

	clientConfig, err := f.ClientConfig()
	if err != nil {
		cancelFunc()
		return nil, err
	}

	scheme := runtime.NewScheme()
	velerov1api.AddToScheme(scheme)
	corev1api.AddToScheme(scheme)
	snapshotv1api.AddToScheme(scheme)

	ctrl.SetLogger(logrusr.New(logger))

	mgr, err := ctrl.NewManager(clientConfig, ctrl.Options{
		Scheme:    scheme,
		Namespace: f.Namespace(),
	})
	if err != nil {
		cancelFunc()
		return nil, err
	}

	credentialFileStore, err := credentials.NewNamespacedFileStore(
		mgr.GetClient(),
		f.Namespace(),
		defaultCredentialsDirectory,
		filesystem.NewFileSystem(),
	)
	if err != nil {
		cancelFunc()
		return nil, err
	}

	credentialSecretStore, err := credentials.NewNamespacedSecretStore(mgr.GetClient(), f.Namespace())

	s := &server{
		namespace:             f.Namespace(),
		metricsAddress:        config.metricsAddress,
		kubeClientConfig:      clientConfig,
		kubeClient:            kubeClient,
		veleroClient:          veleroClient,
		discoveryClient:       veleroClient.Discovery(),
		dynamicClient:         dynamicClient,
		ctx:                   ctx,
		cancelFunc:            cancelFunc,
		logger:                logger,
		logLevel:              logger.Level,
		pluginRegistry:        pluginRegistry,
		config:                config,
		mgr:                   mgr,
		credentialFileStore:   credentialFileStore,
		credentialSecretStore: credentialSecretStore,
	}

	// Setup CSI snapshot client and lister
	var csiSnapClient *snapshotv1client.Clientset
	if features.IsEnabled(velerov1api.CSIFeatureFlag) {
		csiSnapClient, err = snapshotv1client.NewForConfig(clientConfig)
		if err != nil {
			cancelFunc()
			return nil, err
		}
		s.csiSnapshotClient = csiSnapClient

		s.csiSnapshotLister, err = s.getCSIVolumeSnapshotListers()
		if err != nil {
			cancelFunc()
			return nil, err
		}
	}

	return s, nil
}

func (s *server) run() error {
	signals.CancelOnShutdown(s.cancelFunc, s.logger)

	if s.config.profilerAddress != "" {
		go s.runProfiler()
	}

	// Since s.namespace, which specifies where backups/restores/schedules/etc. should live,
	// *could* be different from the namespace where the Velero server pod runs, check to make
	// sure it exists, and fail fast if it doesn't.
	if err := s.namespaceExists(s.namespace); err != nil {
		return err
	}

	if err := s.initDiscoveryHelper(); err != nil {
		return err
	}

	if err := s.veleroResourcesExist(); err != nil {
		return err
	}

	s.checkNodeAgent()

	if err := s.initRepoManager(); err != nil {
		return err
	}

	markInProgressCRsFailed(s.ctx, s.mgr.GetConfig(), s.mgr.GetScheme(), s.namespace, s.logger)

	if err := s.runControllers(s.config.defaultVolumeSnapshotLocations); err != nil {
		return err
	}

	return nil
}

// namespaceExists returns nil if namespace can be successfully
// gotten from the kubernetes API, or an error otherwise.
func (s *server) namespaceExists(namespace string) error {
	s.logger.WithField("namespace", namespace).Info("Checking existence of namespace.")

	if _, err := s.kubeClient.CoreV1().Namespaces().Get(s.ctx, namespace, metav1.GetOptions{}); err != nil {
		return errors.WithStack(err)
	}

	s.logger.WithField("namespace", namespace).Info("Namespace exists")
	return nil
}

// initDiscoveryHelper instantiates the server's discovery helper and spawns a
// goroutine to call Refresh() every 5 minutes.
func (s *server) initDiscoveryHelper() error {
	discoveryHelper, err := velerodiscovery.NewHelper(s.discoveryClient, s.logger)
	if err != nil {
		return err
	}
	s.discoveryHelper = discoveryHelper

	go wait.Until(
		func() {
			if err := discoveryHelper.Refresh(); err != nil {
				s.logger.WithError(err).Error("Error refreshing discovery")
			}
		},
		5*time.Minute,
		s.ctx.Done(),
	)

	return nil
}

// veleroResourcesExist checks for the existence of each Velero CRD via discovery
// and returns an error if any of them don't exist.
func (s *server) veleroResourcesExist() error {
	s.logger.Info("Checking existence of Velero custom resource definitions")

	var veleroGroupVersion *metav1.APIResourceList
	for _, gv := range s.discoveryHelper.Resources() {
		if gv.GroupVersion == velerov1api.SchemeGroupVersion.String() {
			veleroGroupVersion = gv
			break
		}
	}

	if veleroGroupVersion == nil {
		return errors.Errorf("Velero API group %s not found. Apply examples/common/00-prereqs.yaml to create it.", velerov1api.SchemeGroupVersion)
	}

	foundResources := sets.NewString()
	for _, resource := range veleroGroupVersion.APIResources {
		foundResources.Insert(resource.Kind)
	}

	var errs []error
	for kind := range velerov1api.CustomResources() {
		if foundResources.Has(kind) {
			s.logger.WithField("kind", kind).Debug("Found custom resource")
			continue
		}

		errs = append(errs, errors.Errorf("custom resource %s not found in Velero API group %s", kind, velerov1api.SchemeGroupVersion))
	}

	if len(errs) > 0 {
		errs = append(errs, errors.New("Velero custom resources not found - apply examples/common/00-prereqs.yaml to update the custom resource definitions"))
		return kubeerrs.NewAggregate(errs)
	}

	s.logger.Info("All Velero custom resource definitions exist")
	return nil
}

// High priorities:
//   - Custom Resource Definitions come before Custom Resource so that they can be
//     restored with their corresponding CRD.
//   - Namespaces go second because all namespaced resources depend on them.
//   - Storage Classes are needed to create PVs and PVCs correctly.
//   - VolumeSnapshotClasses  are needed to provision volumes using volumesnapshots
//   - VolumeSnapshotContents are needed as they contain the handle to the volume snapshot in the
//     storage provider
//   - VolumeSnapshots are needed to create PVCs using the VolumeSnapshot as their data source.
//   - PVs go before PVCs because PVCs depend on them.
//   - PVCs go before pods or controllers so they can be mounted as volumes.
//   - Service accounts go before secrets so service account token secrets can be filled automatically.
//   - Secrets and config maps go before pods or controllers so they can be mounted
//     as volumes.
//   - Limit ranges go before pods or controllers so pods can use them.
//   - Pods go before controllers so they can be explicitly restored and potentially
//     have pod volume restores run before controllers adopt the pods.
//   - Replica sets go before deployments/other controllers so they can be explicitly
//     restored and be adopted by controllers.
//   - CAPI ClusterClasses go before Clusters.
//
// Low priorities:
//   - Tanzu ClusterBootstraps go last as it can reference any other kind of resources.
//     ClusterBootstraps go before CAPI Clusters otherwise a new default ClusterBootstrap object is created for the cluster
//   - CAPI Clusters come before ClusterResourceSets because failing to do so means the CAPI controller-manager will panic.
//     Both Clusters and ClusterResourceSets need to come before ClusterResourceSetBinding in order to properly restore workload clusters.
//     See https://github.com/kubernetes-sigs/cluster-api/issues/4105
var defaultRestorePriorities = restore.Priorities{
	HighPriorities: []string{
		"customresourcedefinitions",
		"namespaces",
		"storageclasses",
		"volumesnapshotclass.snapshot.storage.k8s.io",
		"volumesnapshotcontents.snapshot.storage.k8s.io",
		"volumesnapshots.snapshot.storage.k8s.io",
		"persistentvolumes",
		"persistentvolumeclaims",
		"serviceaccounts",
		"secrets",
		"configmaps",
		"limitranges",
		"pods",
		// we fully qualify replicasets.apps because prior to Kubernetes 1.16, replicasets also
		// existed in the extensions API group, but we back up replicasets from "apps" so we want
		// to ensure that we prioritize restoring from "apps" too, since this is how they're stored
		// in the backup.
		"replicasets.apps",
		"clusterclasses.cluster.x-k8s.io",
	},
	LowPriorities: []string{
		"clusterbootstraps.run.tanzu.vmware.com",
		"clusters.cluster.x-k8s.io",
		"clusterresourcesets.addons.cluster.x-k8s.io",
	},
}

func (s *server) checkNodeAgent() {
	// warn if node agent does not exist
	if err := nodeagent.IsRunning(s.ctx, s.kubeClient, s.namespace); err == nodeagent.DaemonsetNotFound {
		s.logger.Warn("Velero node agent not found; pod volume backups/restores will not work until it's created")
	} else if err != nil {
		s.logger.WithError(errors.WithStack(err)).Warn("Error checking for existence of velero node agent")
	}
}

func (s *server) initRepoManager() error {
	// warn if node agent does not exist
	if err := nodeagent.IsRunning(s.ctx, s.kubeClient, s.namespace); err == nodeagent.DaemonsetNotFound {
		s.logger.Warn("Velero node agent not found; pod volume backups/restores will not work until it's created")
	} else if err != nil {
		s.logger.WithError(errors.WithStack(err)).Warn("Error checking for existence of velero node agent")
	}

	// ensure the repo key secret is set up
	if err := repokey.EnsureCommonRepositoryKey(s.kubeClient.CoreV1(), s.namespace); err != nil {
		return err
	}

	s.repoLocker = repository.NewRepoLocker()
	s.repoEnsurer = repository.NewRepositoryEnsurer(s.mgr.GetClient(), s.logger)

	s.repoManager = repository.NewManager(s.namespace, s.mgr.GetClient(), s.repoLocker, s.repoEnsurer, s.credentialFileStore, s.credentialSecretStore, s.logger)

	return nil
}

func (s *server) getCSIVolumeSnapshotListers() (vsLister snapshotv1listers.VolumeSnapshotLister, err error) {
	_, err = s.discoveryClient.ServerResourcesForGroupVersion(snapshotv1api.SchemeGroupVersion.String())
	switch {
	case apierrors.IsNotFound(err):
		// CSI is enabled, but the required CRDs aren't installed, so halt.
		s.logger.Warnf("The '%s' feature flag was specified, but CSI API group [%s] was not found.", velerov1api.CSIFeatureFlag, snapshotv1api.SchemeGroupVersion.String())
	case err == nil:
		wrapper := NewCSIInformerFactoryWrapper(s.csiSnapshotClient)

		s.logger.Debug("Creating CSI listers")
		// Access the wrapped factory directly here since we've already done the feature flag check above to know it's safe.
		vsLister = wrapper.factory.Snapshot().V1().VolumeSnapshots().Lister()

		// start the informers & and wait for the caches to sync
		wrapper.Start(s.ctx.Done())
		s.logger.Info("Waiting for informer caches to sync")
		csiCacheSyncResults := wrapper.WaitForCacheSync(s.ctx.Done())
		s.logger.Info("Done waiting for informer caches to sync")

		for informer, synced := range csiCacheSyncResults {
			if !synced {
				err = errors.Errorf("cache was not synced for informer %v", informer)
				return
			}
			s.logger.WithField("informer", informer).Info("Informer cache synced")
		}
	case err != nil:
		s.logger.Errorf("fail to find snapshot v1 schema: %s", err)
	}

	return
}

func (s *server) runControllers(defaultVolumeSnapshotLocations map[string]string) error {
	s.logger.Info("Starting controllers")

	go func() {
		metricsMux := http.NewServeMux()
		metricsMux.Handle("/metrics", promhttp.Handler())
		s.logger.Infof("Starting metric server at address [%s]", s.metricsAddress)
		if err := http.ListenAndServe(s.metricsAddress, metricsMux); err != nil {
			s.logger.Fatalf("Failed to start metric server at [%s]: %v", s.metricsAddress, err)
		}
	}()
	s.metrics = metrics.NewServerMetrics()
	s.metrics.RegisterAllMetrics()
	// Initialize manual backup metrics
	s.metrics.InitSchedule("")

	newPluginManager := func(logger logrus.FieldLogger) clientmgmt.Manager {
		return clientmgmt.NewManager(logger, s.logLevel, s.pluginRegistry)
	}

	backupStoreGetter := persistence.NewObjectBackupStoreGetter(s.credentialFileStore)

	backupTracker := controller.NewBackupTracker()

<<<<<<< HEAD
	backupControllerRunInfo := func() controllerRunInfo {
		backupper, err := backup.NewKubernetesBackupper(
			s.veleroClient.VeleroV1(),
			s.mgr.GetClient(),
			s.discoveryHelper,
			client.NewDynamicFactory(s.dynamicClient),
			podexec.NewPodCommandExecutor(s.kubeClientConfig, s.kubeClient.CoreV1().RESTClient()),
			podvolume.NewBackupperFactory(s.repoLocker, s.repoEnsurer, s.veleroClient, s.kubeClient.CoreV1(),
				s.kubeClient.CoreV1(), s.kubeClient.CoreV1(),
				s.sharedInformerFactory.Velero().V1().BackupRepositories().Informer().HasSynced, s.logger),
			s.config.podVolumeOperationTimeout,
			s.config.defaultVolumesToFsBackup,
			s.config.clientPageSize,
			s.config.uploaderType,
		)
		cmd.CheckError(err)

		backupController := controller.NewBackupController(
			s.sharedInformerFactory.Velero().V1().Backups(),
			s.veleroClient.VeleroV1(),
			s.discoveryHelper,
			backupper,
			s.logger,
			s.logLevel,
			newPluginManager,
			backupTracker,
			s.mgr.GetClient(),
			s.config.defaultBackupLocation,
			s.config.defaultVolumesToFsBackup,
			s.config.defaultBackupTTL,
			s.config.defaultCSISnapshotTimeout,
			s.config.defaultItemOperationTimeout,
			s.sharedInformerFactory.Velero().V1().VolumeSnapshotLocations().Lister(),
			defaultVolumeSnapshotLocations,
			s.metrics,
			backupStoreGetter,
			s.config.formatFlag.Parse(),
			s.getCSIVolumeSnapshotListers(),
			s.csiSnapshotClient,
			s.credentialFileStore,
		)

		return controllerRunInfo{
			controller: backupController,
			numWorkers: defaultControllerWorkers,
		}
	}

=======
>>>>>>> 54042c3b
	// By far, PodVolumeBackup, PodVolumeRestore, BackupStorageLocation controllers
	// are not included in --disable-controllers list.
	// This is because of PVB and PVR are used by node agent DaemonSet,
	// and BSL controller is mandatory for Velero to work.
	// Note: all runtime type controllers that can be disabled are grouped separately, below:
	enabledRuntimeControllers := map[string]struct{}{
		controller.AsyncBackupOperations: {},
		controller.Backup:                {},
		controller.BackupDeletion:        {},
		controller.BackupFinalizer:       {},
		controller.BackupRepo:            {},
		controller.BackupSync:            {},
		controller.DownloadRequest:       {},
		controller.GarbageCollection:     {},
		controller.Restore:               {},
		controller.Schedule:              {},
		controller.ServerStatusRequest:   {},
	}

	if s.config.restoreOnly {
		s.logger.Info("Restore only mode - not starting the backup, schedule, delete-backup, or GC controllers")
		s.config.disabledControllers = append(s.config.disabledControllers,
			controller.AsyncBackupOperations,
			controller.Backup,
			controller.BackupDeletion,
			controller.BackupFinalizer,
			controller.GarbageCollection,
			controller.Schedule,
		)
	}

	// Remove disabled controllers so they are not initialized. If a match is not found we want
	// to halt the system so the user knows this operation was not possible.
	if err := removeControllers(s.config.disabledControllers, enabledRuntimeControllers, s.logger); err != nil {
		log.Fatal(err, "unable to disable a controller")
	}

	// Enable BSL controller. No need to check whether it's enabled or not.
	bslr := controller.NewBackupStorageLocationReconciler(
		s.ctx,
		s.mgr.GetClient(),
		s.mgr.GetScheme(),
		storage.DefaultBackupLocationInfo{
			StorageLocation:           s.config.defaultBackupLocation,
			ServerValidationFrequency: s.config.storeValidationFrequency,
		},
		newPluginManager,
		backupStoreGetter,
		s.logger,
	)
	if err := bslr.SetupWithManager(s.mgr); err != nil {
		s.logger.Fatal(err, "unable to create controller", "controller", controller.BackupStorageLocation)
	}

	var backupOpsMap *controller.BackupItemOperationsMap
	if _, ok := enabledRuntimeControllers[controller.AsyncBackupOperations]; ok {
		r, m := controller.NewAsyncBackupOperationsReconciler(
			s.logger,
			s.mgr.GetClient(),
			s.config.itemOperationSyncFrequency,
			newPluginManager,
			backupStoreGetter,
			s.metrics,
		)
		if err := r.SetupWithManager(s.mgr); err != nil {
			s.logger.Fatal(err, "unable to create controller", "controller", controller.AsyncBackupOperations)
		}
		backupOpsMap = m
	}

	if _, ok := enabledRuntimeControllers[controller.Backup]; ok {
		backupper, err := backup.NewKubernetesBackupper(
			s.mgr.GetClient(),
			s.discoveryHelper,
			client.NewDynamicFactory(s.dynamicClient),
			podexec.NewPodCommandExecutor(s.kubeClientConfig, s.kubeClient.CoreV1().RESTClient()),
			podvolume.NewBackupperFactory(
				s.repoLocker,
				s.repoEnsurer,
				s.veleroClient,
				s.kubeClient.CoreV1(),
				s.kubeClient.CoreV1(),
				s.kubeClient.CoreV1(),
				s.logger,
			),
			s.config.podVolumeOperationTimeout,
			s.config.defaultVolumesToFsBackup,
			s.config.clientPageSize,
			s.config.uploaderType,
		)
		cmd.CheckError(err)
		if err := controller.NewBackupReconciler(
			s.ctx,
			s.discoveryHelper,
			backupper,
			s.logger,
			s.logLevel,
			newPluginManager,
			backupTracker,
			s.mgr.GetClient(),
			s.config.defaultBackupLocation,
			s.config.defaultVolumesToFsBackup,
			s.config.defaultBackupTTL,
			s.config.defaultCSISnapshotTimeout,
			s.config.defaultItemOperationTimeout,
			defaultVolumeSnapshotLocations,
			s.metrics,
			backupStoreGetter,
			s.config.formatFlag.Parse(),
			s.csiSnapshotLister,
			s.csiSnapshotClient,
			s.credentialFileStore,
		).SetupWithManager(s.mgr); err != nil {
			s.logger.Fatal(err, "unable to create controller", "controller", controller.Backup)
		}
	}

	if _, ok := enabledRuntimeControllers[controller.BackupDeletion]; ok {
		if err := controller.NewBackupDeletionReconciler(
			s.logger,
			s.mgr.GetClient(),
			backupTracker,
			s.repoManager,
			s.metrics,
			s.discoveryHelper,
			newPluginManager,
			backupStoreGetter,
			s.credentialFileStore,
		).SetupWithManager(s.mgr); err != nil {
			s.logger.Fatal(err, "unable to create controller", "controller", controller.BackupDeletion)
		}
	}

	if _, ok := enabledRuntimeControllers[controller.BackupFinalizer]; ok {
		backupper, err := backup.NewKubernetesBackupper(
<<<<<<< HEAD
			s.veleroClient.VeleroV1(),
=======
>>>>>>> 54042c3b
			s.mgr.GetClient(),
			s.discoveryHelper,
			client.NewDynamicFactory(s.dynamicClient),
			podexec.NewPodCommandExecutor(s.kubeClientConfig, s.kubeClient.CoreV1().RESTClient()),
			podvolume.NewBackupperFactory(
				s.repoLocker,
				s.repoEnsurer,
				s.veleroClient,
				s.kubeClient.CoreV1(),
				s.kubeClient.CoreV1(),
				s.kubeClient.CoreV1(),
				s.logger,
			),
			s.config.podVolumeOperationTimeout,
			s.config.defaultVolumesToFsBackup,
			s.config.clientPageSize,
			s.config.uploaderType,
		)
		cmd.CheckError(err)
		r := controller.NewBackupFinalizerReconciler(
			s.mgr.GetClient(),
			clock.RealClock{},
			backupper,
			newPluginManager,
			backupStoreGetter,
			s.logger,
			s.metrics,
		)
		if err := r.SetupWithManager(s.mgr); err != nil {
			s.logger.Fatal(err, "unable to create controller", "controller", controller.BackupFinalizer)
		}
	}

	if _, ok := enabledRuntimeControllers[controller.BackupRepo]; ok {
		if err := controller.NewBackupRepoReconciler(s.namespace, s.logger, s.mgr.GetClient(), s.config.repoMaintenanceFrequency, s.repoManager).SetupWithManager(s.mgr); err != nil {
			s.logger.Fatal(err, "unable to create controller", "controller", controller.BackupRepo)
		}
	}

	if _, ok := enabledRuntimeControllers[controller.BackupSync]; ok {
		syncPeriod := s.config.backupSyncPeriod
		if syncPeriod <= 0 {
			syncPeriod = time.Minute
		}

		backupSyncReconciler := controller.NewBackupSyncReconciler(
			s.mgr.GetClient(),
			s.namespace,
			syncPeriod,
			newPluginManager,
			backupStoreGetter,
			s.logger,
		)
		if err := backupSyncReconciler.SetupWithManager(s.mgr); err != nil {
			s.logger.Fatal(err, " unable to create controller ", "controller ", controller.BackupSync)
		}
	}

	if _, ok := enabledRuntimeControllers[controller.DownloadRequest]; ok {
		r := controller.NewDownloadRequestReconciler(
			s.mgr.GetClient(),
			clock.RealClock{},
			newPluginManager,
			backupStoreGetter,
			s.logger,
			backupOpsMap,
		)
		if err := r.SetupWithManager(s.mgr); err != nil {
			s.logger.Fatal(err, "unable to create controller", "controller", controller.DownloadRequest)
		}
	}

	if _, ok := enabledRuntimeControllers[controller.GarbageCollection]; ok {
		r := controller.NewGCReconciler(s.logger, s.mgr.GetClient(), s.config.garbageCollectionFrequency)
		if err := r.SetupWithManager(s.mgr); err != nil {
			s.logger.Fatal(err, "unable to create controller", "controller", controller.GarbageCollection)
		}
	}

	if _, ok := enabledRuntimeControllers[controller.Restore]; ok {
		restorer, err := restore.NewKubernetesRestorer(
			s.discoveryHelper,
			client.NewDynamicFactory(s.dynamicClient),
			s.config.restoreResourcePriorities,
			s.kubeClient.CoreV1().Namespaces(),
			podvolume.NewRestorerFactory(
				s.repoLocker,
				s.repoEnsurer,
				s.veleroClient,
				s.kubeClient.CoreV1(),
				s.kubeClient.CoreV1(),
				s.kubeClient,
				s.logger,
			),
			s.config.podVolumeOperationTimeout,
			s.config.resourceTerminatingTimeout,
			s.logger,
			podexec.NewPodCommandExecutor(s.kubeClientConfig, s.kubeClient.CoreV1().RESTClient()),
			s.kubeClient.CoreV1().RESTClient(),
			s.credentialFileStore,
			s.mgr.GetClient(),
		)

		cmd.CheckError(err)

		r := controller.NewRestoreReconciler(
			s.ctx,
			s.namespace,
			restorer,
			s.mgr.GetClient(),
			s.logger,
			s.logLevel,
			newPluginManager,
			backupStoreGetter,
			s.metrics,
			s.config.formatFlag.Parse(),
		)

		if err = r.SetupWithManager(s.mgr); err != nil {
			s.logger.Fatal(err, "fail to create controller", "controller", controller.Restore)
		}
	}

	if _, ok := enabledRuntimeControllers[controller.Schedule]; ok {
		if err := controller.NewScheduleReconciler(s.namespace, s.logger, s.mgr.GetClient(), s.metrics).SetupWithManager(s.mgr); err != nil {
			s.logger.Fatal(err, "unable to create controller", "controller", controller.Schedule)
		}
	}

	if _, ok := enabledRuntimeControllers[controller.ServerStatusRequest]; ok {
		if err := controller.NewServerStatusRequestReconciler(
			s.mgr.GetClient(),
			s.ctx,
			s.pluginRegistry,
			clock.RealClock{},
			s.logger,
		).SetupWithManager(s.mgr); err != nil {
			s.logger.Fatal(err, "unable to create controller", "controller", controller.ServerStatusRequest)
		}
	}

	s.logger.Info("Server starting...")

	if err := s.mgr.Start(s.ctx); err != nil {
		s.logger.Fatal("Problem starting manager", err)
	}
	return nil
}

// removeControllers will remove any controller listed to be disabled from the list
// of controllers to be initialized. It will check the runtime controllers. If a match
// wasn't found and it returns an error.
func removeControllers(disabledControllers []string, enabledRuntimeControllers map[string]struct{}, logger logrus.FieldLogger) error {
	for _, controllerName := range disabledControllers {
		if _, ok := enabledRuntimeControllers[controllerName]; ok {
			logger.Infof("Disabling controller: %s", controllerName)
			delete(enabledRuntimeControllers, controllerName)
		} else {
			msg := fmt.Sprintf("Invalid value for --disable-controllers flag provided: %s. Valid values are: %s", controllerName, strings.Join(controller.DisableableControllers, ","))
			return errors.New(msg)
		}
	}
	return nil
}

func (s *server) runProfiler() {
	mux := http.NewServeMux()
	mux.HandleFunc("/debug/pprof/", pprof.Index)
	mux.HandleFunc("/debug/pprof/cmdline", pprof.Cmdline)
	mux.HandleFunc("/debug/pprof/profile", pprof.Profile)
	mux.HandleFunc("/debug/pprof/symbol", pprof.Symbol)
	mux.HandleFunc("/debug/pprof/trace", pprof.Trace)

	if err := http.ListenAndServe(s.config.profilerAddress, mux); err != nil {
		s.logger.WithError(errors.WithStack(err)).Error("error running profiler http server")
	}
}

// CSIInformerFactoryWrapper is a proxy around the CSI SharedInformerFactory that checks the CSI feature flag before performing operations.
type CSIInformerFactoryWrapper struct {
	factory snapshotv1informers.SharedInformerFactory
}

func NewCSIInformerFactoryWrapper(c snapshotv1client.Interface) *CSIInformerFactoryWrapper {
	// If no namespace is specified, all namespaces are watched.
	// This is desirable for VolumeSnapshots, as we want to query for all VolumeSnapshots across all namespaces using this informer
	w := &CSIInformerFactoryWrapper{}

	if features.IsEnabled(velerov1api.CSIFeatureFlag) {
		w.factory = snapshotv1informers.NewSharedInformerFactoryWithOptions(c, 0)
	}
	return w
}

// Start proxies the Start call to the CSI SharedInformerFactory.
func (w *CSIInformerFactoryWrapper) Start(stopCh <-chan struct{}) {
	if features.IsEnabled(velerov1api.CSIFeatureFlag) {
		w.factory.Start(stopCh)
	}
}

// WaitForCacheSync proxies the WaitForCacheSync call to the CSI SharedInformerFactory.
func (w *CSIInformerFactoryWrapper) WaitForCacheSync(stopCh <-chan struct{}) map[reflect.Type]bool {
	if features.IsEnabled(velerov1api.CSIFeatureFlag) {
		return w.factory.WaitForCacheSync(stopCh)
	}
	return nil
}

// if there is a restarting during the reconciling of backups/restores/etc, these CRs may be stuck in progress status
// markInProgressCRsFailed tries to mark the in progress CRs as failed when starting the server to avoid the issue
func markInProgressCRsFailed(ctx context.Context, cfg *rest.Config, scheme *runtime.Scheme, namespace string, log logrus.FieldLogger) {
	// the function is called before starting the controller manager, the embedded client isn't ready to use, so create a new one here
	client, err := ctrlclient.New(cfg, ctrlclient.Options{Scheme: scheme})
	if err != nil {
		log.WithError(errors.WithStack(err)).Error("failed to create client")
		return
	}

	markInProgressBackupsFailed(ctx, client, namespace, log)

	markInProgressRestoresFailed(ctx, client, namespace, log)
}

func markInProgressBackupsFailed(ctx context.Context, client ctrlclient.Client, namespace string, log logrus.FieldLogger) {
	backups := &velerov1api.BackupList{}
	if err := client.List(ctx, backups, &ctrlclient.MatchingFields{"metadata.namespace": namespace}); err != nil {
		log.WithError(errors.WithStack(err)).Error("failed to list backups")
		return
	}

	for i, backup := range backups.Items {
		if backup.Status.Phase != velerov1api.BackupPhaseInProgress {
			log.Debugf("the status of backup %q is %q, skip", backup.GetName(), backup.Status.Phase)
			continue
		}
		updated := backup.DeepCopy()
		updated.Status.Phase = velerov1api.BackupPhaseFailed
		updated.Status.FailureReason = fmt.Sprintf("get a backup with status %q during the server starting, mark it as %q", velerov1api.BackupPhaseInProgress, updated.Status.Phase)
		updated.Status.CompletionTimestamp = &metav1.Time{Time: time.Now()}
		if err := client.Patch(ctx, updated, ctrlclient.MergeFrom(&backups.Items[i])); err != nil {
			log.WithError(errors.WithStack(err)).Errorf("failed to patch backup %q", backup.GetName())
			continue
		}
		log.WithField("backup", backup.GetName()).Warn(updated.Status.FailureReason)
	}
}

func markInProgressRestoresFailed(ctx context.Context, client ctrlclient.Client, namespace string, log logrus.FieldLogger) {
	restores := &velerov1api.RestoreList{}
	if err := client.List(ctx, restores, &ctrlclient.MatchingFields{"metadata.namespace": namespace}); err != nil {
		log.WithError(errors.WithStack(err)).Error("failed to list restores")
		return
	}
	for i, restore := range restores.Items {
		if restore.Status.Phase != velerov1api.RestorePhaseInProgress {
			log.Debugf("the status of restore %q is %q, skip", restore.GetName(), restore.Status.Phase)
			continue
		}
		updated := restore.DeepCopy()
		updated.Status.Phase = velerov1api.RestorePhaseFailed
		updated.Status.FailureReason = fmt.Sprintf("get a restore with status %q during the server starting, mark it as %q", velerov1api.RestorePhaseInProgress, updated.Status.Phase)
		updated.Status.CompletionTimestamp = &metav1.Time{Time: time.Now()}
		if err := client.Patch(ctx, updated, ctrlclient.MergeFrom(&restores.Items[i])); err != nil {
			log.WithError(errors.WithStack(err)).Errorf("failed to patch restore %q", restore.GetName())
			continue
		}
		log.WithField("restore", restore.GetName()).Warn(updated.Status.FailureReason)
	}
}<|MERGE_RESOLUTION|>--- conflicted
+++ resolved
@@ -632,57 +632,6 @@
 
 	backupTracker := controller.NewBackupTracker()
 
-<<<<<<< HEAD
-	backupControllerRunInfo := func() controllerRunInfo {
-		backupper, err := backup.NewKubernetesBackupper(
-			s.veleroClient.VeleroV1(),
-			s.mgr.GetClient(),
-			s.discoveryHelper,
-			client.NewDynamicFactory(s.dynamicClient),
-			podexec.NewPodCommandExecutor(s.kubeClientConfig, s.kubeClient.CoreV1().RESTClient()),
-			podvolume.NewBackupperFactory(s.repoLocker, s.repoEnsurer, s.veleroClient, s.kubeClient.CoreV1(),
-				s.kubeClient.CoreV1(), s.kubeClient.CoreV1(),
-				s.sharedInformerFactory.Velero().V1().BackupRepositories().Informer().HasSynced, s.logger),
-			s.config.podVolumeOperationTimeout,
-			s.config.defaultVolumesToFsBackup,
-			s.config.clientPageSize,
-			s.config.uploaderType,
-		)
-		cmd.CheckError(err)
-
-		backupController := controller.NewBackupController(
-			s.sharedInformerFactory.Velero().V1().Backups(),
-			s.veleroClient.VeleroV1(),
-			s.discoveryHelper,
-			backupper,
-			s.logger,
-			s.logLevel,
-			newPluginManager,
-			backupTracker,
-			s.mgr.GetClient(),
-			s.config.defaultBackupLocation,
-			s.config.defaultVolumesToFsBackup,
-			s.config.defaultBackupTTL,
-			s.config.defaultCSISnapshotTimeout,
-			s.config.defaultItemOperationTimeout,
-			s.sharedInformerFactory.Velero().V1().VolumeSnapshotLocations().Lister(),
-			defaultVolumeSnapshotLocations,
-			s.metrics,
-			backupStoreGetter,
-			s.config.formatFlag.Parse(),
-			s.getCSIVolumeSnapshotListers(),
-			s.csiSnapshotClient,
-			s.credentialFileStore,
-		)
-
-		return controllerRunInfo{
-			controller: backupController,
-			numWorkers: defaultControllerWorkers,
-		}
-	}
-
-=======
->>>>>>> 54042c3b
 	// By far, PodVolumeBackup, PodVolumeRestore, BackupStorageLocation controllers
 	// are not included in --disable-controllers list.
 	// This is because of PVB and PVR are used by node agent DaemonSet,
@@ -818,10 +767,6 @@
 
 	if _, ok := enabledRuntimeControllers[controller.BackupFinalizer]; ok {
 		backupper, err := backup.NewKubernetesBackupper(
-<<<<<<< HEAD
-			s.veleroClient.VeleroV1(),
-=======
->>>>>>> 54042c3b
 			s.mgr.GetClient(),
 			s.discoveryHelper,
 			client.NewDynamicFactory(s.dynamicClient),
