# Customize Velero Install

- [Customize Velero Install](#customize-velero-install)
  - [Plugins](#plugins)
  - [Install in any namespace](#install-in-any-namespace)
  - [Use non-file-based identity mechanisms](#use-non-file-based-identity-mechanisms)
  - [Enable restic integration](#enable-restic-integration)
  - [Customize resource requests and limits](#customize-resource-requests-and-limits)
  - [Configure more than one storage location for backups or volume snapshots](#configure-more-than-one-storage-location-for-backups-or-volume-snapshots)
  - [Do not configure a backup storage location during install](#do-not-configure-a-backup-storage-location-during-install)
  - [Install an additional volume snapshot provider](#install-an-additional-volume-snapshot-provider)
  - [Generate YAML only](#generate-yaml-only)
  - [Additional options](#additional-options)

## Plugins

During install, Velero requires that at least one plugin is added (with the `--plugins` flag). Please see the documentation under [Plugins](overview-plugins.md)

## Install in any namespace

Velero is installed in the `velero` namespace by default. However, you can install Velero in any namespace. See [run in custom namespace][2] for details.

## Use non-file-based identity mechanisms

By default, `velero install` expects a credentials file for your `velero` IAM account to be provided via the `--secret-file` flag.

If you are using an alternate identity mechanism, such as kube2iam/kiam on AWS, Workload Identity on GKE, etc., that does not require a credentials file, you can specify the `--no-secret` flag instead of `--secret-file`.

## Enable restic integration

By default, `velero install` does not install Velero's [restic integration][3]. To enable it, specify the `--use-restic` flag. 

If you've already run `velero install` without the `--use-restic` flag, you can run the same command again, including the `--use-restic` flag, to add the restic integration to your existing install. 

## Customize resource requests and limits

By default, the Velero deployment requests 500m CPU, 128Mi memory and sets a limit of 1000m CPU, 256Mi.
Default requests and limits are not set for the restic pods as CPU/Memory usage can depend heavily on the size of volumes being backed up.

Customization of these resource requests and limits may be performed using the [velero install][6] CLI command.

## Configure more than one storage location for backups or volume snapshots

Velero supports any number of backup storage locations and volume snapshot locations. For more details, see [about locations](locations.md).

However, `velero install` only supports configuring at most one backup storage location and one volume snapshot location.

To configure additional locations after running `velero install`, use the `velero backup-location create` and/or `velero snapshot-location create` commands along with provider-specific configuration. Use the `--help` flag on each of these commands for more details.

## Do not configure a backup storage location during install

If you need to install Velero without a default backup storage location (without specifying `--bucket` or `--provider`), the `--no-default-backup-location` flag is required for confirmation.

## Install an additional volume snapshot provider

Velero supports using different providers for volume snapshots than for object storage -- for example, you can use AWS S3 for object storage, and Portworx for block volume snapshots.

However, `velero install` only supports configuring a single matching provider for both object storage and volume snapshots.

To use a different volume snapshot provider:

1. Install the Velero server components by following the instructions for your **object storage** provider

1. Add your volume snapshot provider's plugin to Velero (look in [your provider][0]'s documentation for the image name):

    ```bash
    velero plugin add <registry/image:version>
    ```

1. Add a volume snapshot location for your provider, following [your provider][0]'s documentation for configuration:

    ```bash
    velero snapshot-location create <NAME> \
        --provider <PROVIDER-NAME> \
        [--config <PROVIDER-CONFIG>]
    ```

## Generate YAML only

By default, `velero install` generates and applies a customized set of Kubernetes configuration (YAML) to your cluster.

To generate the YAML without applying it to your cluster, use the `--dry-run -o yaml` flags.

This is useful for applying bespoke customizations, integrating with a GitOps workflow, etc.

If you are installing Velero in Kubernetes 1.13.x or earlier, you need to use `kubectl apply`'s `--validate=false` option when applying the generated configuration to your cluster. See [issue 2077][6] for more context.

## Additional options

Run `velero install --help` or see the [Helm chart documentation](https://github.com/helm/charts/tree/master/stable/velero) for the full set of installation options.

[0]: supported-providers.md
[1]: https://github.com/vmware-tanzu/velero/releases/latest
[2]: namespace.md
[3]: restic.md
[4]: on-premises.md
<<<<<<< HEAD
[5]: https://kubernetes.io/docs/concepts/configuration/manage-compute-resources-container/#meaning-of-cpu
[6]: https://github.com/vmware-tanzu/velero/issues/2077
=======
[6]: velero-install.md#usage
>>>>>>> 408c0dfb
<|MERGE_RESOLUTION|>--- conflicted
+++ resolved
@@ -83,7 +83,7 @@
 
 This is useful for applying bespoke customizations, integrating with a GitOps workflow, etc.
 
-If you are installing Velero in Kubernetes 1.13.x or earlier, you need to use `kubectl apply`'s `--validate=false` option when applying the generated configuration to your cluster. See [issue 2077][6] for more context.
+If you are installing Velero in Kubernetes 1.13.x or earlier, you need to use `kubectl apply`'s `--validate=false` option when applying the generated configuration to your cluster. See [issue 2077][7] for more context.
 
 ## Additional options
 
@@ -94,9 +94,5 @@
 [2]: namespace.md
 [3]: restic.md
 [4]: on-premises.md
-<<<<<<< HEAD
-[5]: https://kubernetes.io/docs/concepts/configuration/manage-compute-resources-container/#meaning-of-cpu
-[6]: https://github.com/vmware-tanzu/velero/issues/2077
-=======
 [6]: velero-install.md#usage
->>>>>>> 408c0dfb
+[7]: https://github.com/vmware-tanzu/velero/issues/2077