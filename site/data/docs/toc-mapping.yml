# This file can be used to explicitly map a release to a specific table-of-contents
# (TOC). You'll want to use this after any revamps to information architecture, to ensure
# that the navigation for older versions still work.

main: main-toc
<<<<<<< HEAD
v1.6-rc.2: v1-6-rc.2-toc
=======
v1.6: v1-6-toc
>>>>>>> d913f83c
v1.5: v1-5-toc
v1.4: v1-4-toc
v1.3.2: v1-3-2-toc
v1.3.1: v1-3-1-toc
v1.3.0: v1-3-0-toc
v1.2.0: v1-2-0-toc
v1.1.0: v1-1-0-toc
v1.0.0: v1-0-0-toc
v0.11.0: v011-toc
v0.10.0: v010-toc
v0.9.0: v9-toc
v0.8.1: v8-1-toc
v0.8.0: v8-toc
v0.7.1: v7-1-toc
v0.7.0: v7-toc<|MERGE_RESOLUTION|>--- conflicted
+++ resolved
@@ -3,11 +3,7 @@
 # that the navigation for older versions still work.
 
 main: main-toc
-<<<<<<< HEAD
-v1.6-rc.2: v1-6-rc.2-toc
-=======
 v1.6: v1-6-toc
->>>>>>> d913f83c
 v1.5: v1-5-toc
 v1.4: v1-4-toc
 v1.3.2: v1-3-2-toc
