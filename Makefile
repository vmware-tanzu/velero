# Copyright 2016 The Kubernetes Authors.
#
# Modifications Copyright 2020 the Velero contributors.
#
# Licensed under the Apache License, Version 2.0 (the "License");
# you may not use this file except in compliance with the License.
# You may obtain a copy of the License at
#
#     http://www.apache.org/licenses/LICENSE-2.0
#
# Unless required by applicable law or agreed to in writing, software
# distributed under the License is distributed on an "AS IS" BASIS,
# WITHOUT WARRANTIES OR CONDITIONS OF ANY KIND, either express or implied.
# See the License for the specific language governing permissions and
# limitations under the License.

# The binary to build (just the basename).
BIN ?= velero

# This repo's root import path (under GOPATH).
PKG := github.com/vmware-tanzu/velero

# Where to push the docker image.
REGISTRY ?= velero
# In order to push images to an insecure registry, follow the two steps:
#   1. Set "INSECURE_REGISTRY=true" 
#   2. Provide your own buildx builder instance by setting "BUILDX_INSTANCE=your-own-builder-instance"
#      The builder can be created with the following command:
#        cat << EOF > buildkitd.toml
#        [registry."insecure-registry-ip:port"]
#        http = true
#        insecure = true
#        EOF
#        docker buildx create --name=velero-builder --driver=docker-container --bootstrap --use --config ./buildkitd.toml
#      Refer to https://github.com/docker/buildx/issues/1370#issuecomment-1288516840 for more details
INSECURE_REGISTRY ?= false
GCR_REGISTRY ?= gcr.io/velero-gcp

# Image name
IMAGE ?= $(REGISTRY)/$(BIN)
GCR_IMAGE ?= $(GCR_REGISTRY)/$(BIN)

# We allow the Dockerfile to be configurable to enable the use of custom Dockerfiles
# that pull base images from different registries.
VELERO_DOCKERFILE ?= Dockerfile
VELERO_DOCKERFILE_WINDOWS ?= Dockerfile-Windows
BUILDER_IMAGE_DOCKERFILE ?= hack/build-image/Dockerfile

# Calculate the realpath of the build-image Dockerfile as we `cd` into the hack/build
# directory before this Dockerfile is used and any relative path will not be valid.
BUILDER_IMAGE_DOCKERFILE_REALPATH := $(shell realpath $(BUILDER_IMAGE_DOCKERFILE))

# Build image handling. We push a build image for every changed version of
# /hack/build-image/Dockerfile. We tag the dockerfile with the short commit hash
# of the commit that changed it. When determining if there is a build image in
# the registry to use we look for one that matches the current "commit" for the
# Dockerfile else we make one.
# In the case where the Dockerfile for the build image has been overridden using
# the BUILDER_IMAGE_DOCKERFILE variable, we always force a build.

ifneq "$(origin BUILDER_IMAGE_DOCKERFILE)" "file"
	BUILDER_IMAGE_TAG := "custom"
else
	BUILDER_IMAGE_TAG := $(shell git log -1 --pretty=%h $(BUILDER_IMAGE_DOCKERFILE))
endif

BUILDER_IMAGE := $(REGISTRY)/build-image:$(BUILDER_IMAGE_TAG)
BUILDER_IMAGE_CACHED := $(shell docker images -q ${BUILDER_IMAGE} 2>/dev/null )

HUGO_IMAGE := hugo-builder

# Which architecture to build - see $(ALL_ARCH) for options.
# if the 'local' rule is being run, detect the ARCH from 'go env'
# if it wasn't specified by the caller.
local : ARCH ?= $(shell go env GOOS)-$(shell go env GOARCH)
ARCH ?= linux-amd64

VERSION ?= main

TAG_LATEST ?= false

ifeq ($(TAG_LATEST), true)
	IMAGE_TAGS ?= $(IMAGE):$(VERSION) $(IMAGE):latest
	GCR_IMAGE_TAGS ?= $(GCR_IMAGE):$(VERSION) $(GCR_IMAGE):latest
else
	IMAGE_TAGS ?= $(IMAGE):$(VERSION)
	GCR_IMAGE_TAGS ?= $(GCR_IMAGE):$(VERSION)
endif

# check buildx is enabled only if docker is in path
# macOS/Windows docker cli without Docker Desktop license: https://github.com/abiosoft/colima
# To add buildx to docker cli: https://github.com/abiosoft/colima/discussions/273#discussioncomment-2684502
ifeq ($(shell which docker 2>/dev/null 1>&2 && docker buildx inspect 2>/dev/null | awk '/Status/ { print $$2 }'), running)
	BUILDX_ENABLED ?= true
# if emulated docker cli from podman, assume enabled
# emulated docker cli from podman: https://podman-desktop.io/docs/migrating-from-docker/emulating-docker-cli-with-podman
# podman known issues:
# - on remote podman, such as on macOS,
#   --output issue: https://github.com/containers/podman/issues/15922
else ifeq ($(shell which docker 2>/dev/null 1>&2 && cat $(shell which docker) | grep -c "exec podman"), 1)
	BUILDX_ENABLED ?= true
else
	BUILDX_ENABLED ?= false
endif

define BUILDX_ERROR
buildx not enabled, refusing to run this recipe
see: https://velero.io/docs/main/build-from-source/#making-images-and-updating-velero for more info
endef
# comma cannot be escaped and can only be used in Make function arguments by putting into variable
comma=,
# The version of restic binary to be downloaded
RESTIC_VERSION ?= 0.15.0

<<<<<<< HEAD
CLI_PLATFORMS ?= linux-amd64 linux-arm linux-arm64 darwin-amd64 darwin-arm64 windows-amd64 linux-ppc64le linux-s390x
BUILDX_PLATFORMS ?= $(subst -,/,$(ARCH))
BUILDX_OUTPUT_TYPE ?= docker
=======
CLI_PLATFORMS ?= linux-amd64 linux-arm linux-arm64 darwin-amd64 darwin-arm64 windows-amd64 linux-ppc64le
BUILD_OUTPUT_TYPE ?= docker
BUILD_OS ?= linux
BUILD_ARCH ?= amd64
BUILD_TAG_GCR ?= false
BUILD_WINDOWS_VERSION ?= ltsc2022

ifeq ($(BUILD_OUTPUT_TYPE), docker)
	ALL_OS = linux
	ALL_ARCH.linux = $(word 2, $(subst -, ,$(shell go env GOOS)-$(shell go env GOARCH)))
else
	ALL_OS = $(subst $(comma), ,$(BUILD_OS))
	ALL_ARCH.linux = $(subst $(comma), ,$(BUILD_ARCH))
endif

ALL_ARCH.windows = $(if $(filter windows,$(ALL_OS)),amd64,)
ALL_OSVERSIONS.windows = $(if $(filter windows,$(ALL_OS)),$(BUILD_WINDOWS_VERSION),)
ALL_OS_ARCH.linux =  $(foreach os, $(filter linux,$(ALL_OS)), $(foreach arch, ${ALL_ARCH.linux}, ${os}-$(arch)))
ALL_OS_ARCH.windows = $(foreach os, $(filter windows,$(ALL_OS)), $(foreach arch, $(ALL_ARCH.windows), $(foreach osversion, ${ALL_OSVERSIONS.windows}, ${os}-${osversion}-${arch})))
ALL_OS_ARCH = $(ALL_OS_ARCH.linux)$(ALL_OS_ARCH.windows)

ALL_IMAGE_TAGS = $(IMAGE_TAGS)
ifeq ($(BUILD_TAG_GCR), true)
	ALL_IMAGE_TAGS += $(GCR_IMAGE_TAGS)
endif
>>>>>>> e5c7c7f2

# set git sha and tree state
GIT_SHA = $(shell git rev-parse HEAD)
ifneq ($(shell git status --porcelain 2> /dev/null),)
	GIT_TREE_STATE ?= dirty
else
	GIT_TREE_STATE ?= clean
endif

###
### These variables should not need tweaking.
###

platform_temp = $(subst -, ,$(ARCH))
GOOS = $(word 1, $(platform_temp))
GOARCH = $(word 2, $(platform_temp))
GOPROXY ?= https://proxy.golang.org
GOBIN=$$(pwd)/.go/bin

# If you want to build all binaries, see the 'all-build' rule.
# If you want to build all containers, see the 'all-containers' rule.
all:
	@$(MAKE) build

build-%:
	@$(MAKE) --no-print-directory ARCH=$* build

all-build: $(addprefix build-, $(CLI_PLATFORMS))

all-containers:
	@$(MAKE) --no-print-directory container

local: build-dirs
# Add DEBUG=1 to enable debug locally
	GOOS=$(GOOS) \
	GOARCH=$(GOARCH) \
	GOBIN=$(GOBIN) \
	VERSION=$(VERSION) \
	REGISTRY=$(REGISTRY) \
	PKG=$(PKG) \
	BIN=$(BIN) \
	GIT_SHA=$(GIT_SHA) \
	GIT_TREE_STATE=$(GIT_TREE_STATE) \
	OUTPUT_DIR=$$(pwd)/_output/bin/$(GOOS)/$(GOARCH) \
	./hack/build.sh

build: _output/bin/$(GOOS)/$(GOARCH)/$(BIN)

_output/bin/$(GOOS)/$(GOARCH)/$(BIN): build-dirs
	@echo "building: $@"
	$(MAKE) shell CMD="-c '\
		GOOS=$(GOOS) \
		GOARCH=$(GOARCH) \
		GOBIN=$(GOBIN) \
		VERSION=$(VERSION) \
		REGISTRY=$(REGISTRY) \
		PKG=$(PKG) \
		BIN=$(BIN) \
		GIT_SHA=$(GIT_SHA) \
		GIT_TREE_STATE=$(GIT_TREE_STATE) \
		OUTPUT_DIR=/output/$(GOOS)/$(GOARCH) \
		./hack/build.sh'"

TTY := $(shell tty -s && echo "-t")

# Example: make shell CMD="date > datefile"
shell: build-dirs build-env
	@# bind-mount the Velero root dir in at /github.com/vmware-tanzu/velero
	@# because the Kubernetes code-generator tools require the project to
	@# exist in a directory hierarchy ending like this (but *NOT* necessarily
	@# under $GOPATH).
	@docker run \
		-e GOFLAGS \
		-e GOPROXY \
		-i $(TTY) \
		--rm \
		-u $$(id -u):$$(id -g) \
		-v "$$(pwd):/github.com/vmware-tanzu/velero:delegated" \
		-v "$$(pwd)/_output/bin:/output:delegated" \
		-v "$$(pwd)/.go/pkg:/go/pkg:delegated" \
		-v "$$(pwd)/.go/std:/go/std:delegated" \
		-v "$$(pwd)/.go/std/$(GOOS)/$(GOARCH):/usr/local/go/pkg/$(GOOS)_$(GOARCH)_static:delegated" \
		-v "$$(pwd)/.go/go-build:/.cache/go-build:delegated" \
		-v "$$(pwd)/.go/golangci-lint:/.cache/golangci-lint:delegated" \
		-w /github.com/vmware-tanzu/velero \
		$(BUILDER_IMAGE) \
		/bin/sh $(CMD)

container:
ifneq ($(BUILDX_ENABLED), true)
	$(error $(BUILDX_ERROR))
endif

ifeq ($(BUILDX_INSTANCE),)
	@echo creating a buildx instance
	-docker buildx rm velero-builder || true
	@docker buildx create --use --name=velero-builder
else
	@echo using a specified buildx instance $(BUILDX_INSTANCE)
	@docker buildx use $(BUILDX_INSTANCE)
endif

	@mkdir -p _output

	@for osarch in $(ALL_OS_ARCH); do \
		$(MAKE) container-$${osarch}; \
	done

ifeq ($(BUILD_OUTPUT_TYPE), registry)
	@for tag in $(ALL_IMAGE_TAGS); do \
		IMAGE_TAG=$${tag} $(MAKE) push-manifest; \
	done
endif

container-linux-%:
	@BUILDX_ARCH=$* $(MAKE) container-linux

container-linux:
	@echo "building container: $(IMAGE):$(VERSION)-linux-$(BUILDX_ARCH)"

	@docker buildx build --pull \
	--output="type=$(BUILD_OUTPUT_TYPE)$(if $(findstring tar, $(BUILD_OUTPUT_TYPE)),$(comma)dest=_output/$(BIN)-$(VERSION)-linux-$(BUILDX_ARCH).tar,)" \
	--platform="linux/$(BUILDX_ARCH)" \
	$(addprefix -t , $(addsuffix "-linux-$(BUILDX_ARCH)",$(ALL_IMAGE_TAGS))) \
	--build-arg=GOPROXY=$(GOPROXY) \
	--build-arg=PKG=$(PKG) \
	--build-arg=BIN=$(BIN) \
	--build-arg=VERSION=$(VERSION) \
	--build-arg=GIT_SHA=$(GIT_SHA) \
	--build-arg=GIT_TREE_STATE=$(GIT_TREE_STATE) \
	--build-arg=REGISTRY=$(REGISTRY) \
	--build-arg=RESTIC_VERSION=$(RESTIC_VERSION) \
	--provenance=false \
	--sbom=false \
	-f $(VELERO_DOCKERFILE) .

	@echo "built container: $(IMAGE):$(VERSION)-linux-$(BUILDX_ARCH)"

container-windows-%:
	@BUILDX_OSVERSION=$(firstword $(subst -, ,$*)) BUILDX_ARCH=$(lastword $(subst -, ,$*)) $(MAKE) container-windows

container-windows:
	@echo "building container: $(IMAGE):$(VERSION)-windows-$(BUILDX_OSVERSION)-$(BUILDX_ARCH)"

	@docker buildx build --pull \
	--output="type=$(BUILD_OUTPUT_TYPE)$(if $(findstring tar, $(BUILD_OUTPUT_TYPE)),$(comma)dest=_output/$(BIN)-$(VERSION)-windows-$(BUILDX_OSVERSION)-$(BUILDX_ARCH).tar,)" \
	--platform="windows/$(BUILDX_ARCH)" \
	$(addprefix -t , $(addsuffix "-windows-$(BUILDX_OSVERSION)-$(BUILDX_ARCH)",$(ALL_IMAGE_TAGS))) \
	--build-arg=GOPROXY=$(GOPROXY) \
	--build-arg=PKG=$(PKG) \
	--build-arg=BIN=$(BIN) \
	--build-arg=VERSION=$(VERSION) \
	--build-arg=OS_VERSION=$(BUILDX_OSVERSION) \
	--build-arg=GIT_SHA=$(GIT_SHA) \
    --build-arg=GIT_TREE_STATE=$(GIT_TREE_STATE) \
	--build-arg=REGISTRY=$(REGISTRY) \
	--provenance=false \
	--sbom=false \
	-f $(VELERO_DOCKERFILE_WINDOWS) .

	@echo "built container: $(IMAGE):$(VERSION)-windows-$(BUILDX_OSVERSION)-$(BUILDX_ARCH)"

push-manifest:
	@echo "building manifest: $(IMAGE_TAG) for $(foreach osarch, $(ALL_OS_ARCH), $(IMAGE_TAG)-${osarch})"
	@docker manifest create --amend --insecure=$(INSECURE_REGISTRY) $(IMAGE_TAG) $(foreach osarch, $(ALL_OS_ARCH), $(IMAGE_TAG)-${osarch})

	@set -x; \
	for arch in $(ALL_ARCH.windows); do \
		for osversion in $(ALL_OSVERSIONS.windows); do \
			BASEIMAGE=mcr.microsoft.com/windows/nanoserver:$${osversion}; \
			full_version=`docker manifest inspect --insecure=$(INSECURE_REGISTRY) $${BASEIMAGE} | jq -r '.manifests[0].platform["os.version"]'`; \
			docker manifest annotate --os windows --arch $${arch} --os-version $${full_version} $(IMAGE_TAG) $(IMAGE_TAG)-windows-$${osversion}-$${arch}; \
		done; \
	done

	@echo "pushing manifest $(IMAGE_TAG)"
	@docker manifest push --purge --insecure=$(INSECURE_REGISTRY) $(IMAGE_TAG)

	@echo "pushed manifest $(IMAGE_TAG):"
	@docker manifest inspect --insecure=$(INSECURE_REGISTRY) $(IMAGE_TAG)

SKIP_TESTS ?=
test: build-dirs
ifneq ($(SKIP_TESTS), 1)
	@$(MAKE) shell CMD="-c 'hack/test.sh $(WHAT)'"
endif

test-local: build-dirs
ifneq ($(SKIP_TESTS), 1)
	hack/test.sh $(WHAT)
endif

verify:
ifneq ($(SKIP_TESTS), 1)
	@$(MAKE) shell CMD="-c 'hack/verify-all.sh'"
endif

lint:
ifneq ($(SKIP_TESTS), 1)
	@$(MAKE) shell CMD="-c 'hack/lint.sh'"
endif

local-lint:
ifneq ($(SKIP_TESTS), 1)
	@hack/lint.sh
endif

update:
	@$(MAKE) shell CMD="-c 'hack/update-all.sh'"

# update-crd is for development purpose only, it is faster than update, so is a shortcut when you want to generate CRD changes only
update-crd:
	@$(MAKE) shell CMD="-c 'hack/update-3generated-crd-code.sh'"	

build-dirs:
	@mkdir -p _output/bin/$(GOOS)/$(GOARCH)
	@mkdir -p .go/src/$(PKG) .go/pkg .go/bin .go/std/$(GOOS)/$(GOARCH) .go/go-build .go/golangci-lint

build-env:
	@# if we have overridden the value for the build-image Dockerfile,
	@# force a build using that Dockerfile
	@# if we detect changes in dockerfile force a new build-image
	@# else if we dont have a cached image make one
	@# finally use the cached image
ifneq "$(origin BUILDER_IMAGE_DOCKERFILE)" "file"
	@echo "Dockerfile for builder image has been overridden to $(BUILDER_IMAGE_DOCKERFILE)"
	@echo "Preparing a new builder-image"
	$(MAKE) build-image
else ifneq ($(shell git diff --quiet HEAD -- $(BUILDER_IMAGE_DOCKERFILE); echo $$?), 0)
	@echo "Local changes detected in $(BUILDER_IMAGE_DOCKERFILE)"
	@echo "Preparing a new builder-image"
	$(MAKE) build-image
else ifneq ($(BUILDER_IMAGE_CACHED),)
	@echo "Using Cached Image: $(BUILDER_IMAGE)"
else
	@echo "Trying to pull build-image: $(BUILDER_IMAGE)"
	docker pull -q $(BUILDER_IMAGE) || $(MAKE) build-image
endif

build-image:
	@# When we build a new image we just untag the old one.
	@# This makes sure we don't leave the orphaned image behind.
	$(eval old_id=$(shell docker image inspect  --format '{{ .ID }}' ${BUILDER_IMAGE} 2>/dev/null))
ifeq ($(BUILDX_ENABLED), true)
	@cd hack/build-image && docker buildx build --build-arg=GOPROXY=$(GOPROXY) --output=type=docker --pull -t $(BUILDER_IMAGE) -f $(BUILDER_IMAGE_DOCKERFILE_REALPATH) .
else
	@cd hack/build-image && docker build --build-arg=GOPROXY=$(GOPROXY) --pull -t $(BUILDER_IMAGE) -f $(BUILDER_IMAGE_DOCKERFILE_REALPATH) .
endif
	$(eval new_id=$(shell docker image inspect  --format '{{ .ID }}' ${BUILDER_IMAGE} 2>/dev/null))
	@if [ "$(old_id)" != "" ] && [ "$(old_id)" != "$(new_id)" ]; then \
		docker rmi -f $$id || true; \
	fi

push-build-image:
	@# this target will push the build-image it assumes you already have docker
	@# credentials needed to accomplish this.
	@# Pushing will be skipped if a custom Dockerfile was used to build the image.
ifneq "$(origin BUILDER_IMAGE_DOCKERFILE)" "file"
	@echo "Dockerfile for builder image has been overridden"
	@echo "Skipping push of custom image"
else
	docker push $(BUILDER_IMAGE)
endif

build-image-hugo:
	cd site && docker build --pull -t $(HUGO_IMAGE) .

clean:
# if we have a cached image then use it to run go clean --modcache
# this test checks if we there is an image id in the BUILDER_IMAGE_CACHED variable.
ifneq ($(strip $(BUILDER_IMAGE_CACHED)),)
	$(MAKE) shell CMD="-c 'go clean --modcache'"
	docker rmi -f $(BUILDER_IMAGE) || true
endif
	rm -rf .go _output
	docker rmi $(HUGO_IMAGE)


.PHONY: modules
modules:
	go mod tidy


.PHONY: verify-modules
verify-modules: modules
	@if !(git diff --quiet HEAD -- go.sum go.mod); then \
		echo "go module files are out of date, please commit the changes to go.mod and go.sum"; exit 1; \
	fi


ci: verify-modules verify all test


changelog:
	hack/release-tools/changelog.sh

# release builds a GitHub release using goreleaser within the build container.
#
# To dry-run the release, which will build the binaries/artifacts locally but
# will *not* create a GitHub release:
#		GITHUB_TOKEN=an-invalid-token-so-you-dont-accidentally-push-release \
#		RELEASE_NOTES_FILE=changelogs/CHANGELOG-1.2.md \
#		PUBLISH=false \
#		make release
#
# To run the release, which will publish a *DRAFT* GitHub release in github.com/vmware-tanzu/velero
# (you still need to review/publish the GitHub release manually):
#		GITHUB_TOKEN=your-github-token \
#		RELEASE_NOTES_FILE=changelogs/CHANGELOG-1.2.md \
#		PUBLISH=true \
#		make release
release:
	$(MAKE) shell CMD="-c '\
		GITHUB_TOKEN=$(GITHUB_TOKEN) \
		RELEASE_NOTES_FILE=$(RELEASE_NOTES_FILE) \
		PUBLISH=$(PUBLISH) \
		REGISTRY=$(REGISTRY) \
		./hack/release-tools/goreleaser.sh'"

serve-docs: build-image-hugo
	docker run \
	--rm \
	-v "$$(pwd)/site:/srv/hugo" \
	-it -p 1313:1313 \
	$(HUGO_IMAGE) \
	server --bind=0.0.0.0 --enableGitInfo=false
# gen-docs generates a new versioned docs directory under site/content/docs.
# Please read the documentation in the script for instructions on how to use it.
gen-docs:
	@hack/release-tools/gen-docs.sh

.PHONY: test-e2e
test-e2e: local
	$(MAKE) -e VERSION=$(VERSION) -C test/ run-e2e

.PHONY: test-perf
test-perf: local
	$(MAKE) -e VERSION=$(VERSION) -C test/ run-perf

go-generate:
	go generate ./pkg/...

# requires an authenticated gh cli
# gh: https://cli.github.com/
# First create a PR
# gh pr create --title 'Title name' --body 'PR body'
# by default uses PR title as changelog body but can be overwritten like so
# make new-changelog CHANGELOG_BODY="Changes you have made"
new-changelog: GH_LOGIN ?= $(shell gh pr view --json author --jq .author.login 2> /dev/null)
new-changelog: GH_PR_NUMBER ?= $(shell gh pr view --json number --jq .number 2> /dev/null)
new-changelog: CHANGELOG_BODY ?= '$(shell gh pr view --json title --jq .title)'
new-changelog:
	@if [ "$(GH_LOGIN)" = "" ]; then \
		echo "branch does not have PR or cli not logged in, try 'gh auth login' or 'gh pr create'"; \
		exit 1; \
	fi
	@mkdir -p ./changelogs/unreleased/ && \
	echo $(CHANGELOG_BODY) > ./changelogs/unreleased/$(GH_PR_NUMBER)-$(GH_LOGIN) && \
	echo \"$(CHANGELOG_BODY)\" added to "./changelogs/unreleased/$(GH_PR_NUMBER)-$(GH_LOGIN)"<|MERGE_RESOLUTION|>--- conflicted
+++ resolved
@@ -112,12 +112,7 @@
 # The version of restic binary to be downloaded
 RESTIC_VERSION ?= 0.15.0
 
-<<<<<<< HEAD
 CLI_PLATFORMS ?= linux-amd64 linux-arm linux-arm64 darwin-amd64 darwin-arm64 windows-amd64 linux-ppc64le linux-s390x
-BUILDX_PLATFORMS ?= $(subst -,/,$(ARCH))
-BUILDX_OUTPUT_TYPE ?= docker
-=======
-CLI_PLATFORMS ?= linux-amd64 linux-arm linux-arm64 darwin-amd64 darwin-arm64 windows-amd64 linux-ppc64le
 BUILD_OUTPUT_TYPE ?= docker
 BUILD_OS ?= linux
 BUILD_ARCH ?= amd64
@@ -142,7 +137,6 @@
 ifeq ($(BUILD_TAG_GCR), true)
 	ALL_IMAGE_TAGS += $(GCR_IMAGE_TAGS)
 endif
->>>>>>> e5c7c7f2
 
 # set git sha and tree state
 GIT_SHA = $(shell git rev-parse HEAD)
