package schedule

import (
	"context"
	"fmt"
	"math/rand"
	"strings"
	"time"

	. "github.com/onsi/ginkgo"
	. "github.com/onsi/gomega"

	. "github.com/vmware-tanzu/velero/test/e2e"
	. "github.com/vmware-tanzu/velero/test/e2e/test"
	. "github.com/vmware-tanzu/velero/test/e2e/util/k8s"
	. "github.com/vmware-tanzu/velero/test/e2e/util/velero"
)

type ScheduleBackupCreation struct {
	TestCase
	namespace        string
	ScheduleName     string
	ScheduleArgs     []string
	Period           int //Limitation: The unit is minitue only and 60 is divisible by it
	randBackupName   string
	verifyTimes      int
	volume           string
	podName          string
	pvcName          string
	podAnn           map[string]string
	podSleepDuration time.Duration
}

var ScheduleBackupCreationTest func() = TestFunc(&ScheduleBackupCreation{namespace: "sch1", TestCase: TestCase{NSBaseName: "schedule-backup-creation-test"}})

func (n *ScheduleBackupCreation) Init() error {
	n.VeleroCfg = VeleroCfg
	n.Client = *n.VeleroCfg.ClientToInstallVelero
	n.Period = 3      // Unit is minute
	n.verifyTimes = 5 // More larger verify times more confidence we have
	podSleepDurationStr := "300s"
	n.podSleepDuration, _ = time.ParseDuration(podSleepDurationStr)
	n.TestMsg = &TestMSG{
		Desc:      "Schedule controller wouldn't create a new backup when it still has pending or InProgress backup",
		FailedMSG: "Failed to verify schedule back creation behavior",
		Text:      "Schedule controller wouldn't create a new backup when it still has pending or InProgress backup",
	}
	n.podAnn = map[string]string{
		"pre.hook.backup.velero.io/container": n.podName,
		"pre.hook.backup.velero.io/command":   "[\"sleep\", \"" + podSleepDurationStr + "\"]",
		"pre.hook.backup.velero.io/timeout":   "600s",
	}
	n.volume = "volume-1"
	n.podName = "pod-1"
	n.pvcName = "pvc-1"
	n.namespace = fmt.Sprintf("%s-%s", n.NSBaseName, "ns")
	n.ScheduleName = n.ScheduleName + "schedule-" + UUIDgen.String()
	n.RestoreName = n.RestoreName + "restore-ns-mapping-" + UUIDgen.String()

	n.ScheduleArgs = []string{
		"--include-namespaces", n.namespace,
		"--schedule=*/" + fmt.Sprintf("%v", n.Period) + " * * * *",
	}
	Expect(n.Period < 30).To(Equal(true))
	return nil
}
<<<<<<< HEAD

func (s *ScheduleBackupCreation) CreateResources() error {
	s.Ctx, _ = context.WithTimeout(context.Background(), 60*time.Minute)
	By(fmt.Sprintf("Create namespace %s", s.namespace), func() {
		Expect(CreateNamespace(s.Ctx, s.Client, s.namespace)).To(Succeed(),
			fmt.Sprintf("Failed to create namespace %s", s.namespace))
=======
func (p *ScheduleBackupCreation) CreateResources() error {
	By(fmt.Sprintf("Create namespace %s", p.namespace), func() {
		Expect(CreateNamespace(context.Background(), p.Client, p.namespace)).To(Succeed(),
			fmt.Sprintf("Failed to create namespace %s", p.namespace))
>>>>>>> 9b920202
	})

	By(fmt.Sprintf("Create pod %s in namespace %s", s.podName, s.namespace), func() {
		_, err := CreatePod(s.Client, s.namespace, s.podName, "default", s.pvcName, []string{s.volume}, nil, s.podAnn)
		Expect(err).To(Succeed())
		err = WaitForPods(s.Ctx, s.Client, s.namespace, []string{s.podName})
		Expect(err).To(Succeed())
	})
	return nil
}

func (n *ScheduleBackupCreation) Backup() error {
	ctx, ctxCancel := context.WithTimeout(context.Background(), 10*time.Minute)
	defer ctxCancel()
	// Wait until the beginning of the given period to create schedule, it will give us
	//   a predictable period to wait for the first scheduled backup, and verify no immediate
	//   scheduled backup was created between schedule creation and first scheduled backup.
	By(fmt.Sprintf("Creating schedule %s ......\n", n.ScheduleName), func() {
		for i := 0; i < n.Period*60/30; i++ {
			time.Sleep(30 * time.Second)
			now := time.Now().Minute()
			triggerNow := now % n.Period
			if triggerNow == 0 {
				Expect(VeleroScheduleCreate(ctx, VeleroCfg.VeleroCLI, VeleroCfg.VeleroNamespace, n.ScheduleName, n.ScheduleArgs)).To(Succeed(), func() string {
					RunDebug(context.Background(), VeleroCfg.VeleroCLI, VeleroCfg.VeleroNamespace, "", "")
					return "Fail to restore workload"
				})
				break
			}
		}
	})

	By("Delay one more minute to make sure the new backup was created in the given period", func() {
		time.Sleep(1 * time.Minute)
	})

	By(fmt.Sprintf("Get backups every %d minute, and backups count should increase 1 more step in the same pace\n", n.Period), func() {
		for i := 1; i <= n.verifyTimes; i++ {
			fmt.Printf("Start to sleep %d minute #%d time...\n", n.podSleepDuration, i)
			mi, _ := time.ParseDuration("60s")
			time.Sleep(n.podSleepDuration + mi)
			bMap := make(map[string]string)
			backupsInfo, err := GetScheduledBackupsCreationTime(n.Ctx, VeleroCfg.VeleroCLI, "default", n.ScheduleName)
			Expect(err).To(Succeed())
			Expect(len(backupsInfo) == i).To(Equal(true))
			for index, bi := range backupsInfo {
				bList := strings.Split(bi, ",")
				fmt.Printf("Backup %d: %v\n", index, bList)
				bMap[bList[0]] = bList[1]
				_, err := time.Parse("2006-01-02 15:04:05 -0700 MST", bList[1])
				Expect(err).To(Succeed())
			}
			if i == n.verifyTimes-1 {
				backupInfo := backupsInfo[rand.Intn(len(backupsInfo))]
				n.randBackupName = strings.Split(backupInfo, ",")[0]
			}
		}
	})
	return nil
}

func (n *ScheduleBackupCreation) Restore() error {
	return nil
}<|MERGE_RESOLUTION|>--- conflicted
+++ resolved
@@ -34,6 +34,7 @@
 var ScheduleBackupCreationTest func() = TestFunc(&ScheduleBackupCreation{namespace: "sch1", TestCase: TestCase{NSBaseName: "schedule-backup-creation-test"}})
 
 func (n *ScheduleBackupCreation) Init() error {
+	n.TestCase.Init()
 	n.VeleroCfg = VeleroCfg
 	n.Client = *n.VeleroCfg.ClientToInstallVelero
 	n.Period = 3      // Unit is minute
@@ -54,8 +55,8 @@
 	n.podName = "pod-1"
 	n.pvcName = "pvc-1"
 	n.namespace = fmt.Sprintf("%s-%s", n.NSBaseName, "ns")
-	n.ScheduleName = n.ScheduleName + "schedule-" + UUIDgen.String()
-	n.RestoreName = n.RestoreName + "restore-ns-mapping-" + UUIDgen.String()
+	n.ScheduleName = n.ScheduleName + "schedule-" + n.UUIDgen
+	n.RestoreName = n.RestoreName + "restore-ns-mapping-" + n.UUIDgen
 
 	n.ScheduleArgs = []string{
 		"--include-namespaces", n.namespace,
@@ -64,19 +65,14 @@
 	Expect(n.Period < 30).To(Equal(true))
 	return nil
 }
-<<<<<<< HEAD
 
 func (s *ScheduleBackupCreation) CreateResources() error {
-	s.Ctx, _ = context.WithTimeout(context.Background(), 60*time.Minute)
+	var cancelFunc context.CancelFunc
+	s.Ctx, cancelFunc = context.WithTimeout(context.Background(), 60*time.Minute)
+	defer cancelFunc()
 	By(fmt.Sprintf("Create namespace %s", s.namespace), func() {
 		Expect(CreateNamespace(s.Ctx, s.Client, s.namespace)).To(Succeed(),
 			fmt.Sprintf("Failed to create namespace %s", s.namespace))
-=======
-func (p *ScheduleBackupCreation) CreateResources() error {
-	By(fmt.Sprintf("Create namespace %s", p.namespace), func() {
-		Expect(CreateNamespace(context.Background(), p.Client, p.namespace)).To(Succeed(),
-			fmt.Sprintf("Failed to create namespace %s", p.namespace))
->>>>>>> 9b920202
 	})
 
 	By(fmt.Sprintf("Create pod %s in namespace %s", s.podName, s.namespace), func() {
