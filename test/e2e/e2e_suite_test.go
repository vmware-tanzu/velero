--- conflicted
+++ resolved
@@ -26,15 +26,9 @@
 )
 
 var (
-<<<<<<< HEAD
-	veleroCLI, veleroImage, cloudCredentialsFile, bslConfig, bslBucket, bslPrefix, vslConfig, cloudProvider, objectStoreProvider, veleroNamespace string
-	additionalBSLProvider, additionalBSLBucket, additionalBSLPrefix, additionalBSLConfig, additionalBSLCredentials                                string
-	installVelero                                                                                                                                 bool
-=======
 	veleroCLI, veleroImage, cloudCredentialsFile, bslConfig, bslBucket, bslPrefix, vslConfig, cloudProvider, objectStoreProvider, veleroNamespace, crdsVersion string
 	additionalBSLProvider, additionalBSLBucket, additionalBSLPrefix, additionalBSLConfig, additionalBSLCredentials, registryCredentialFile                     string
 	installVelero                                                                                                                                              bool
->>>>>>> d913f83c
 )
 
 func init() {
@@ -49,10 +43,7 @@
 	flag.StringVar(&vslConfig, "vsl-config", "", "configuration to use for the volume snapshot location. Format is key1=value1,key2=value2")
 	flag.StringVar(&veleroNamespace, "velero-namespace", "velero", "Namespace to install Velero into")
 	flag.BoolVar(&installVelero, "install-velero", true, "Install/uninstall velero during the test.  Optional.")
-<<<<<<< HEAD
-=======
 	flag.StringVar(&registryCredentialFile, "registry-credential-file", "", "file containing credential for the image registry, follows the same format rules as the ~/.docker/config.json file. Optional.")
->>>>>>> d913f83c
 
 	// Flags to create an additional BSL for multiple credentials test
 	flag.StringVar(&additionalBSLProvider, "additional-bsl-object-store-provider", "", "Provider of object store plugin for additional backup storage location. Required if testing multiple credentials support.")
