--- conflicted
+++ resolved
@@ -19,10 +19,8 @@
 import (
 	"context"
 	"fmt"
-	"math/rand"
 	"time"
 
-	"github.com/google/uuid"
 	"github.com/pkg/errors"
 	metav1 "k8s.io/apimachinery/pkg/apis/meta/v1"
 
@@ -43,8 +41,7 @@
 var testInRestore = FilteringCase{IsTestInBackup: false}
 
 func (f *FilteringCase) Init() error {
-	rand.Seed(time.Now().UnixNano())
-	UUIDgen, _ = uuid.NewRandom()
+	f.TestCase.Init()
 	f.replica = int32(2)
 	f.labels = map[string]string{"resourcefiltering": "true"}
 	f.labelSelector = "resourcefiltering"
@@ -66,26 +63,15 @@
 }
 
 func (f *FilteringCase) CreateResources() error {
-	ctx, ctxCancel := context.WithTimeout(context.Background(), 10*time.Minute)
+	var ctxCancel context.CancelFunc
+	f.Ctx, ctxCancel = context.WithTimeout(context.Background(), 30*time.Minute)
 	defer ctxCancel()
 	for nsNum := 0; nsNum < f.NamespacesTotal; nsNum++ {
 		namespace := fmt.Sprintf("%s-%00000d", f.NSBaseName, nsNum)
 		fmt.Printf("Creating resources in namespace ...%s\n", namespace)
-		if err := CreateNamespace(ctx, f.Client, namespace); err != nil {
+		if err := CreateNamespace(f.Ctx, f.Client, namespace); err != nil {
 			return errors.Wrapf(err, "Failed to create namespace %s", namespace)
 		}
-<<<<<<< HEAD
-=======
-		serviceAccountName := "default"
-		// wait until the service account is created before patch the image pull secret
-		if err := WaitUntilServiceAccountCreated(ctx, f.Client, namespace, serviceAccountName, 10*time.Minute); err != nil {
-			return errors.Wrapf(err, "failed to wait the service account %q created under the namespace %q", serviceAccountName, namespace)
-		}
-		// add the image pull secret to avoid the image pull limit issue of Docker Hub
-		if err := PatchServiceAccountWithImagePullSecret(ctx, f.Client, namespace, serviceAccountName, VeleroCfg.RegistryCredentialFile); err != nil {
-			return errors.Wrapf(err, "failed to patch the service account %q under the namespace %q", serviceAccountName, namespace)
-		}
->>>>>>> 9b920202
 		//Create deployment
 		fmt.Printf("Creating deployment in namespaces ...%s\n", namespace)
 		deployment := NewDeployment(f.NSBaseName, namespace, f.replica, f.labels, nil).Result()
@@ -124,13 +110,11 @@
 }
 
 func (f *FilteringCase) Verify() error {
-	ctx, ctxCancel := context.WithTimeout(context.Background(), 10*time.Minute)
-	defer ctxCancel()
 	for nsNum := 0; nsNum < f.NamespacesTotal; nsNum++ {
 		namespace := fmt.Sprintf("%s-%00000d", f.NSBaseName, nsNum)
 		fmt.Printf("Checking resources in namespaces ...%s\n", namespace)
 		//Check namespace
-		checkNS, err := GetNamespace(ctx, f.Client, namespace)
+		checkNS, err := GetNamespace(f.Ctx, f.Client, namespace)
 		if err != nil {
 			return errors.Wrapf(err, "Could not retrieve test namespace %s", namespace)
 		}
@@ -144,7 +128,7 @@
 		}
 
 		//Check secrets
-		secretsList, err := f.Client.ClientGo.CoreV1().Secrets(namespace).List(context.TODO(), metav1.ListOptions{
+		secretsList, err := f.Client.ClientGo.CoreV1().Secrets(namespace).List(f.Ctx, metav1.ListOptions{
 			LabelSelector: f.labelSelector})
 		if err != nil {
 			return errors.Wrap(err, fmt.Sprintf("failed to list secrets in namespace: %q", namespace))
@@ -153,7 +137,7 @@
 		}
 
 		//Check configmap
-		configmapList, err := f.Client.ClientGo.CoreV1().ConfigMaps(namespace).List(context.TODO(), metav1.ListOptions{
+		configmapList, err := f.Client.ClientGo.CoreV1().ConfigMaps(namespace).List(f.Ctx, metav1.ListOptions{
 			LabelSelector: f.labelSelector})
 		if err != nil {
 			return errors.Wrap(err, fmt.Sprintf("failed to list configmap in namespace: %q", namespace))
