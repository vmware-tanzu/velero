--- conflicted
+++ resolved
@@ -31,6 +31,7 @@
 var OptOutPVBackupTest func() = TestFunc(&PVBackupFiltering{annotation: OPT_OUT_ANN, id: "opt-out"})
 
 func (p *PVBackupFiltering) Init() error {
+	p.TestCase.Init()
 	p.VeleroCfg = VeleroCfg
 	p.Client = *p.VeleroCfg.ClientToInstallVelero
 	p.VeleroCfg.UseVolumeSnapshots = false
@@ -44,20 +45,8 @@
 		Text:      fmt.Sprintf("Should backup PVs in namespace %s according to annotation %s", *p.NSIncluded, p.annotation),
 	}
 
-<<<<<<< HEAD
-	p.BackupName = p.NSBaseName + "backup-" + p.id + "-" + UUIDgen.String()
-	p.RestoreName = p.NSBaseName + "restore-" + p.id + "-" + UUIDgen.String()
-=======
-func (p *PVBackupFiltering) StartRun() error {
-	ctx, ctxCancel := context.WithTimeout(context.Background(), 10*time.Minute)
-	defer ctxCancel()
-	err := InstallStorageClass(ctx, fmt.Sprintf("testdata/storage-class/%s.yaml", VeleroCfg.CloudProvider))
-	if err != nil {
-		return err
-	}
-	p.BackupName = p.BackupName + "backup-" + p.id + "-" + UUIDgen.String()
-	p.RestoreName = p.RestoreName + "restore-" + p.id + "-" + UUIDgen.String()
->>>>>>> 9b920202
+	p.BackupName = p.NSBaseName + "backup-" + p.id + "-" + p.UUIDgen
+	p.RestoreName = p.NSBaseName + "restore-" + p.id + "-" + p.UUIDgen
 	p.BackupArgs = []string{
 		"create", "--namespace", VeleroCfg.VeleroNamespace, "backup", p.BackupName,
 		"--include-namespaces", strings.Join(*p.NSIncluded, ","),
@@ -78,18 +67,17 @@
 }
 
 func (p *PVBackupFiltering) CreateResources() error {
-<<<<<<< HEAD
+	var ctxCancel context.CancelFunc
+	p.Ctx, ctxCancel = context.WithTimeout(context.Background(), 10*time.Minute)
+	defer ctxCancel()
 	err := InstallStorageClass(p.Ctx, fmt.Sprintf("testdata/storage-class/%s.yaml", VeleroCfg.CloudProvider))
 	if err != nil {
 		return err
 	}
-=======
-	ctx, ctxCancel := context.WithTimeout(context.Background(), 10*time.Minute)
-	defer ctxCancel()
->>>>>>> 9b920202
+
 	for _, ns := range *p.NSIncluded {
 		By(fmt.Sprintf("Create namespaces %s for workload\n", ns), func() {
-			Expect(CreateNamespace(ctx, p.Client, ns)).To(Succeed(), fmt.Sprintf("Failed to create namespace %s", ns))
+			Expect(CreateNamespace(p.Ctx, p.Client, ns)).To(Succeed(), fmt.Sprintf("Failed to create namespace %s", ns))
 		})
 		var pods []string
 		By(fmt.Sprintf("Deploy a few pods with several PVs in namespace %s", ns), func() {
@@ -117,7 +105,7 @@
 						p.annotation: volumesToAnnotation,
 					}
 					By(fmt.Sprintf("Add annotation to pod %s of namespace %s", pod.Name, ns), func() {
-						_, err := AddAnnotationToPod(ctx, p.Client, ns, pod.Name, ann)
+						_, err := AddAnnotationToPod(p.Ctx, p.Client, ns, pod.Name, ann)
 						Expect(err).To(Succeed())
 					})
 				})
@@ -128,17 +116,17 @@
 	By(fmt.Sprintf("Waiting for all pods to start %s\n", p.podsList), func() {
 		for index, ns := range *p.NSIncluded {
 			By(fmt.Sprintf("Waiting for all pods to start %d in namespace %s", index, ns), func() {
-				WaitForPods(ctx, p.Client, ns, p.podsList[index])
+				WaitForPods(p.Ctx, p.Client, ns, p.podsList[index])
 			})
 		}
 	})
 	By(fmt.Sprintf("Populate all pods %s with file %s", p.podsList, FILE_NAME), func() {
 		for index, ns := range *p.NSIncluded {
 			By(fmt.Sprintf("Creating file in all pods to start %d in namespace %s", index, ns), func() {
-				WaitForPods(ctx, p.Client, ns, p.podsList[index])
+				WaitForPods(p.Ctx, p.Client, ns, p.podsList[index])
 				for i, pod := range p.podsList[index] {
 					for j := range p.volumesList[i] {
-						Expect(CreateFileToPod(ctx, ns, pod, pod, p.volumesList[i][j],
+						Expect(CreateFileToPod(p.Ctx, ns, pod, pod, p.volumesList[i][j],
 							FILE_NAME, fileContent(ns, pod, p.volumesList[i][j]))).To(Succeed())
 					}
 				}
@@ -149,12 +137,10 @@
 }
 
 func (p *PVBackupFiltering) Verify() error {
-	ctx, ctxCancel := context.WithTimeout(context.Background(), time.Minute*60)
-	defer ctxCancel()
 	By(fmt.Sprintf("Waiting for all pods to start %s", p.podsList), func() {
 		for index, ns := range *p.NSIncluded {
 			By(fmt.Sprintf("Waiting for all pods to start %d in namespace %s", index, ns), func() {
-				WaitForPods(ctx, p.Client, ns, p.podsList[index])
+				WaitForPods(p.Ctx, p.Client, ns, p.podsList[index])
 			})
 		}
 	})
@@ -167,21 +153,21 @@
 					if j%2 == 0 {
 						if p.annotation == OPT_IN_ANN {
 							By(fmt.Sprintf("File should exists in PV %s of pod %s under namespace %s\n", p.volumesList[i][j], p.podsList[k][i], ns), func() {
-								Expect(fileExist(ctx, ns, p.podsList[k][i], p.volumesList[i][j])).To(Succeed(), "File not exist as expect")
+								Expect(fileExist(p.Ctx, ns, p.podsList[k][i], p.volumesList[i][j])).To(Succeed(), "File not exist as expect")
 							})
 						} else {
 							By(fmt.Sprintf("File should not exist in PV %s of pod %s under namespace %s\n", p.volumesList[i][j], p.podsList[k][i], ns), func() {
-								Expect(fileNotExist(ctx, ns, p.podsList[k][i], p.volumesList[i][j])).To(Succeed(), "File exists, not as expect")
+								Expect(fileNotExist(p.Ctx, ns, p.podsList[k][i], p.volumesList[i][j])).To(Succeed(), "File exists, not as expect")
 							})
 						}
 					} else {
 						if p.annotation == OPT_OUT_ANN {
 							By(fmt.Sprintf("File should exists in PV %s of pod %s under namespace %s\n", p.volumesList[i][j], p.podsList[k][i], ns), func() {
-								Expect(fileExist(ctx, ns, p.podsList[k][i], p.volumesList[i][j])).To(Succeed(), "File not exist as expect")
+								Expect(fileExist(p.Ctx, ns, p.podsList[k][i], p.volumesList[i][j])).To(Succeed(), "File not exist as expect")
 							})
 						} else {
 							By(fmt.Sprintf("File should not exist in PV %s of pod %s under namespace %s\n", p.volumesList[i][j], p.podsList[k][i], ns), func() {
-								Expect(fileNotExist(ctx, ns, p.podsList[k][i], p.volumesList[i][j])).To(Succeed(), "File exists, not as expect")
+								Expect(fileNotExist(p.Ctx, ns, p.podsList[k][i], p.volumesList[i][j])).To(Succeed(), "File exists, not as expect")
 							})
 						}
 					}
