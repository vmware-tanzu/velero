/*
Copyright the Velero contributors.

Licensed under the Apache License, Version 2.0 (the "License");
you may not use this file except in compliance with the License.
You may obtain a copy of the License at

    http://www.apache.org/licenses/LICENSE-2.0

Unless required by applicable law or agreed to in writing, software
distributed under the License is distributed on an "AS IS" BASIS,
WITHOUT WARRANTIES OR CONDITIONS OF ANY KIND, either express or implied.
See the License for the specific language governing permissions and
limitations under the License.
*/

package k8s

import (
	"context"
	"fmt"
	"strings"
	"time"

	"github.com/pkg/errors"
	"github.com/sirupsen/logrus"

	corev1api "k8s.io/api/core/v1"
	apierrors "k8s.io/apimachinery/pkg/api/errors"
	metav1 "k8s.io/apimachinery/pkg/apis/meta/v1"
	waitutil "k8s.io/apimachinery/pkg/util/wait"

	"github.com/vmware-tanzu/velero/pkg/builder"
)

func CreateNamespace(ctx context.Context, client TestClient, namespace string) error {
	ns := builder.ForNamespace(namespace).Result()
	_, err := client.ClientGo.CoreV1().Namespaces().Create(ctx, ns, metav1.CreateOptions{})
	if apierrors.IsAlreadyExists(err) {
		return nil
	}
	return err
}

func CreateNamespaceWithLabel(ctx context.Context, client TestClient, namespace string, label map[string]string) error {
	ns := builder.ForNamespace(namespace).Result()
	ns.Labels = label
	_, err := client.ClientGo.CoreV1().Namespaces().Create(ctx, ns, metav1.CreateOptions{})
	if apierrors.IsAlreadyExists(err) {
		return nil
	}
	return err
}

func CreateNamespaceWithAnnotation(ctx context.Context, client TestClient, namespace string, annotation map[string]string) error {
	ns := builder.ForNamespace(namespace).Result()
	ns.ObjectMeta.Annotations = annotation
	_, err := client.ClientGo.CoreV1().Namespaces().Create(ctx, ns, metav1.CreateOptions{})
	if apierrors.IsAlreadyExists(err) {
		return nil
	}
	return err
}

func GetNamespace(ctx context.Context, client TestClient, namespace string) (*corev1api.Namespace, error) {
	return client.ClientGo.CoreV1().Namespaces().Get(ctx, namespace, metav1.GetOptions{})
}

func DeleteNamespace(ctx context.Context, client TestClient, namespace string, wait bool) error {
<<<<<<< HEAD
	tenMinuteTimeout, _ := context.WithTimeout(context.Background(), time.Minute*10)
	var zero int64 = 0
	policy := metav1.DeletePropagationForeground
	if err := client.ClientGo.CoreV1().Namespaces().Delete(context.TODO(), namespace, metav1.DeleteOptions{
		GracePeriodSeconds: &zero,
		PropagationPolicy:  &policy,
	}); err != nil {
=======
	tenMinuteTimeout, ctxCancel := context.WithTimeout(context.Background(), time.Minute*10)
	defer ctxCancel()
	if err := client.ClientGo.CoreV1().Namespaces().Delete(context.TODO(), namespace, metav1.DeleteOptions{}); err != nil {
>>>>>>> 9b920202
		return errors.Wrap(err, fmt.Sprintf("failed to delete the namespace %q", namespace))
	}
	if !wait {
		return nil
	}
	return waitutil.PollImmediateInfinite(5*time.Second,
		func() (bool, error) {
			if _, err := client.ClientGo.CoreV1().Namespaces().Get(tenMinuteTimeout, namespace, metav1.GetOptions{}); err != nil {
				if apierrors.IsNotFound(err) {
					return true, nil
				}
				return false, err
			}
			fmt.Printf("namespace %q is still being deleted...\n", namespace)
			logrus.Debugf("namespace %q is still being deleted...", namespace)
			return false, nil
		})
}

func CleanupNamespacesWithPoll(ctx context.Context, client TestClient, nsBaseName string) error {
	namespaces, err := client.ClientGo.CoreV1().Namespaces().List(ctx, metav1.ListOptions{})

	if err != nil {
		return errors.Wrap(err, "Could not retrieve namespaces")
	}
	for _, checkNamespace := range namespaces.Items {
		if strings.HasPrefix(checkNamespace.Name, nsBaseName) {
			err := DeleteNamespace(ctx, client, checkNamespace.Name, true)
			if err != nil {
				return errors.Wrapf(err, "Could not delete namespace %s", checkNamespace.Name)
			}
			fmt.Printf("Namespace %s was deleted\n", checkNamespace.Name)
		}
	}
	return nil
}

func CleanupNamespaces(ctx context.Context, client TestClient, nsBaseName string) error {
	namespaces, err := client.ClientGo.CoreV1().Namespaces().List(ctx, metav1.ListOptions{})
	if err != nil {
		return errors.Wrap(err, "Could not retrieve namespaces")
	}
	for _, checkNamespace := range namespaces.Items {
		if strings.HasPrefix(checkNamespace.Name, nsBaseName) {
			err = client.ClientGo.CoreV1().Namespaces().Delete(ctx, checkNamespace.Name, metav1.DeleteOptions{})
			if err != nil {
				return errors.Wrapf(err, "Could not delete namespace %s", checkNamespace.Name)
			}
		}
	}
	return nil
}

func WaitAllSelectedNSDeleted(ctx context.Context, client TestClient, label string) error {
	return waitutil.PollImmediateInfinite(5*time.Second,
		func() (bool, error) {
			if ns, err := client.ClientGo.CoreV1().Namespaces().List(ctx, metav1.ListOptions{LabelSelector: label}); err != nil {
				return false, err
			} else if ns == nil {
				return true, nil
			} else if len(ns.Items) == 0 {
				return true, nil
			} else {
				logrus.Debugf("%d namespaces is still being deleted...\n", len(ns.Items))
				return false, nil
			}
		})
}

func NamespaceShouldNotExist(ctx context.Context, client TestClient, namespace string) error {
	namespaces, err := client.ClientGo.CoreV1().Namespaces().List(ctx, metav1.ListOptions{})
	if err != nil {
		return errors.Wrap(err, "Could not retrieve namespaces")
	}
	for _, checkNamespace := range namespaces.Items {
		if checkNamespace.Name == namespace {
			return errors.New(fmt.Sprintf("Namespace %s still exist", checkNamespace.Name))
		}
	}
	return nil
}<|MERGE_RESOLUTION|>--- conflicted
+++ resolved
@@ -67,19 +67,14 @@
 }
 
 func DeleteNamespace(ctx context.Context, client TestClient, namespace string, wait bool) error {
-<<<<<<< HEAD
-	tenMinuteTimeout, _ := context.WithTimeout(context.Background(), time.Minute*10)
+	tenMinuteTimeout, ctxCancel := context.WithTimeout(context.Background(), time.Minute*10)
+	defer ctxCancel()
 	var zero int64 = 0
 	policy := metav1.DeletePropagationForeground
 	if err := client.ClientGo.CoreV1().Namespaces().Delete(context.TODO(), namespace, metav1.DeleteOptions{
 		GracePeriodSeconds: &zero,
 		PropagationPolicy:  &policy,
 	}); err != nil {
-=======
-	tenMinuteTimeout, ctxCancel := context.WithTimeout(context.Background(), time.Minute*10)
-	defer ctxCancel()
-	if err := client.ClientGo.CoreV1().Namespaces().Delete(context.TODO(), namespace, metav1.DeleteOptions{}); err != nil {
->>>>>>> 9b920202
 		return errors.Wrap(err, fmt.Sprintf("failed to delete the namespace %q", namespace))
 	}
 	if !wait {
