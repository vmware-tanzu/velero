/*
Copyright the Velero contributors.

Licensed under the Apache License, Version 2.0 (the "License");
you may not use this file except in compliance with the License.
You may obtain a copy of the License at

    http://www.apache.org/licenses/LICENSE-2.0

Unless required by applicable law or agreed to in writing, software
distributed under the License is distributed on an "AS IS" BASIS,
WITHOUT WARRANTIES OR CONDITIONS OF ANY KIND, either express or implied.
See the License for the specific language governing permissions and
limitations under the License.
*/

package kibishii

import (
	"fmt"
	"os/exec"
	"strconv"
	"strings"
	"time"

	"github.com/pkg/errors"
	"golang.org/x/net/context"
	"k8s.io/apimachinery/pkg/util/wait"

	veleroexec "github.com/vmware-tanzu/velero/pkg/util/exec"
	. "github.com/vmware-tanzu/velero/test/e2e"
	. "github.com/vmware-tanzu/velero/test/e2e/util/k8s"
	. "github.com/vmware-tanzu/velero/test/e2e/util/providers"
	. "github.com/vmware-tanzu/velero/test/e2e/util/velero"
)

const (
	jumpPadPod = "jump-pad"
)

type KibishiiData struct {
	Levels        int
	DirsPerLevel  int
	FilesPerLevel int
	FileLength    int
	BlockSize     int
	PassNum       int
	ExpectedNodes int
}

var DefaultKibishiiData = &KibishiiData{2, 10, 10, 1024, 1024, 0, 2}
var KibishiiPVCNameList = []string{"kibishii-data-kibishii-deployment-0", "kibishii-data-kibishii-deployment-1"}

// RunKibishiiTests runs kibishii tests on the provider.
func RunKibishiiTests(veleroCfg VeleroConfig, backupName, restoreName, backupLocation, kibishiiNamespace string,
	useVolumeSnapshots, defaultVolumesToFsBackup bool) error {
	pvCount := len(KibishiiPodNameList)
	client := *veleroCfg.ClientToInstallVelero
	oneHourTimeout, ctxCancel := context.WithTimeout(context.Background(), time.Minute*60)
	defer ctxCancel()
	veleroCLI := veleroCfg.VeleroCLI
	providerName := veleroCfg.CloudProvider
	veleroNamespace := veleroCfg.VeleroNamespace
	registryCredentialFile := veleroCfg.RegistryCredentialFile
	veleroFeatures := veleroCfg.Features
	kibishiiDirectory := veleroCfg.KibishiiDirectory
	if _, err := GetNamespace(context.Background(), client, kibishiiNamespace); err == nil {
		fmt.Printf("Workload namespace %s exists, delete it first.\n", kibishiiNamespace)
		if err = DeleteNamespace(context.Background(), client, kibishiiNamespace, true); err != nil {
			fmt.Println(errors.Wrapf(err, "failed to delete the namespace %q", kibishiiNamespace))
		}
	}
	if err := CreateNamespace(oneHourTimeout, client, kibishiiNamespace); err != nil {
		return errors.Wrapf(err, "Failed to create namespace %s to install Kibishii workload", kibishiiNamespace)
	}
	defer func() {
		if !veleroCfg.Debug {
			if err := DeleteNamespace(context.Background(), client, kibishiiNamespace, true); err != nil {
				fmt.Println(errors.Wrapf(err, "failed to delete the namespace %q", kibishiiNamespace))
			}
		}
	}()
	fmt.Printf("KibishiiPrepareBeforeBackup %s\n", time.Now().Format("2006-01-02 15:04:05"))
	if err := KibishiiPrepareBeforeBackup(oneHourTimeout, client, providerName,
		kibishiiNamespace, registryCredentialFile, veleroFeatures,
		kibishiiDirectory, useVolumeSnapshots, DefaultKibishiiData); err != nil {
		return errors.Wrapf(err, "Failed to install and prepare data for kibishii %s", kibishiiNamespace)
	}
	fmt.Printf("KibishiiPrepareBeforeBackup done %s\n", time.Now().Format("2006-01-02 15:04:05"))

	var BackupCfg BackupConfig
	BackupCfg.BackupName = backupName
	BackupCfg.Namespace = kibishiiNamespace
	BackupCfg.BackupLocation = backupLocation
	BackupCfg.UseVolumeSnapshots = useVolumeSnapshots
	BackupCfg.DefaultVolumesToFsBackup = defaultVolumesToFsBackup
	BackupCfg.Selector = ""
	BackupCfg.ProvideSnapshotsVolumeParam = veleroCfg.ProvideSnapshotsVolumeParam
	fmt.Printf("VeleroBackupNamespace %s\n", time.Now().Format("2006-01-02 15:04:05"))
	if err := VeleroBackupNamespace(oneHourTimeout, veleroCLI, veleroNamespace, BackupCfg); err != nil {
		RunDebug(context.Background(), veleroCLI, veleroNamespace, backupName, "")
		return errors.Wrapf(err, "Failed to backup kibishii namespace %s", kibishiiNamespace)
	}
<<<<<<< HEAD
	fmt.Printf("VeleroBackupNamespace done %s\n", time.Now().Format("2006-01-02 15:04:05"))
	if useVolumeSnapshots {
=======
	var snapshotCheckPoint SnapshotCheckPoint
	var err error
	pvbs, err := GetPVB(oneHourTimeout, veleroCfg.VeleroNamespace, kibishiiNamespace)
	if err != nil {
		return errors.Wrapf(err, "failed to get PVB for namespace %s", kibishiiNamespace)
	}
	if useVolumeSnapshots {
		if len(pvbs) != 0 {
			return errors.New(fmt.Sprintln("PVB count should be 0 in namespace %s", kibishiiNamespace))
		}
>>>>>>> 9b920202
		if providerName == "vsphere" {
			// Wait for uploads started by the Velero Plug-in for vSphere to complete
			// TODO - remove after upload progress monitoring is implemented
			fmt.Println("Waiting for vSphere uploads to complete")
			fmt.Printf("WaitForVSphereUploadCompletion %s\n", time.Now().Format("2006-01-02 15:04:05"))
			if err := WaitForVSphereUploadCompletion(oneHourTimeout, time.Minute*10, kibishiiNamespace, 2); err != nil {
				return errors.Wrapf(err, "Error waiting for uploads to complete")
			}
			fmt.Printf("WaitForVSphereUploadCompletion done %s\n", time.Now().Format("2006-01-02 15:04:05"))
		}
		snapshotCheckPoint, err := GetSnapshotCheckPoint(client, veleroCfg, 2, kibishiiNamespace, backupName, KibishiiPVCNameList)
		if err != nil {
			return errors.Wrap(err, "Fail to get snapshot checkpoint")
		}
		err = SnapshotsShouldBeCreatedInCloud(veleroCfg.CloudProvider,
			veleroCfg.CloudCredentialsFile, veleroCfg.BSLBucket, veleroCfg.BSLConfig,
			backupName, snapshotCheckPoint)
		if err != nil {
			return errors.Wrap(err, "exceed waiting for snapshot created in cloud")
		}
	} else {
<<<<<<< HEAD
		pvbs, err := GetPVB(oneHourTimeout, veleroCfg.VeleroNamespace, kibishiiNamespace)
		if err != nil || len(pvbs) != 2 {
			return errors.Wrapf(err, "failed to get PVB for namespace %s", kibishiiNamespace)
=======
		if len(pvbs) != pvCount {
			return errors.New(fmt.Sprintf("PVB count %d should be %d in namespace %s", len(pvbs), pvCount, kibishiiNamespace))
>>>>>>> 9b920202
		}
		if providerName == "vsphere" {
			// Wait for uploads started by the Velero Plug-in for vSphere to complete
			// TODO - remove after upload progress monitoring is implemented

			// TODO[High] - uncomment code block below when vSphere plugin PR #500 is included in release version.
			//   https://github.com/vmware-tanzu/velero-plugin-for-vsphere/pull/500/

			// fmt.Println("Make sure no vSphere snapshot uploads created")
			// if err := WaitForVSphereUploadCompletion(oneHourTimeout, time.Hour, kibishiiNamespace, 0); err != nil {
			// 	return errors.Wrapf(err, "Error get vSphere snapshot uploads")
			// }
		} else {
			// wait for a period to confirm no snapshots exist for the backup
			time.Sleep(5 * time.Minute)

			snapshotCheckPoint, err := GetSnapshotCheckPoint(*veleroCfg.ClientToInstallVelero, veleroCfg, 0,
				kibishiiNamespace, backupName, KibishiiPVCNameList)

			if !strings.EqualFold(veleroFeatures, "EnableCSI") {
				err = SnapshotsShouldNotExistInCloud(veleroCfg.CloudProvider,
					veleroCfg.CloudCredentialsFile, veleroCfg.BSLBucket, veleroCfg.BSLConfig,
					backupName, snapshotCheckPoint)
				if err != nil {
					return errors.Wrap(err, "exceed waiting for snapshot created in cloud")
				}
			}

		}
	}

	fmt.Printf("Simulating a disaster by removing namespace %s\n", kibishiiNamespace)
	fmt.Printf("DeleteNamespace %s\n", time.Now().Format("2006-01-02 15:04:05"))
	if err := DeleteNamespace(oneHourTimeout, client, kibishiiNamespace, true); err != nil {
		return errors.Wrapf(err, "failed to delete namespace %s", kibishiiNamespace)
	}
	fmt.Printf("DeleteNamespace done %s\n", time.Now().Format("2006-01-02 15:04:05"))
	// the snapshots of AWS may be still in pending status when do the restore, wait for a while
	// to avoid this https://github.com/vmware-tanzu/velero/issues/1799
	// TODO remove this after https://github.com/vmware-tanzu/velero/issues/3533 is fixed
	if useVolumeSnapshots && providerName != "vsphere" {
		fmt.Println("Waiting 5 minutes to make sure the snapshots are ready...")
		time.Sleep(5 * time.Minute)
	}
	fmt.Printf("VeleroRestore %s\n", time.Now().Format("2006-01-02 15:04:05"))
	if err := VeleroRestore(oneHourTimeout, veleroCLI, veleroNamespace, restoreName, backupName, ""); err != nil {
		RunDebug(context.Background(), veleroCLI, veleroNamespace, "", restoreName)
		return errors.Wrapf(err, "Restore %s failed from backup %s", restoreName, backupName)
	}
	fmt.Printf("VeleroRestore done %s\n", time.Now().Format("2006-01-02 15:04:05"))
	if !useVolumeSnapshots {
		pvrs, err := GetPVR(oneHourTimeout, veleroCfg.VeleroNamespace, kibishiiNamespace)
		if err != nil {
			return errors.Wrapf(err, "failed to get PVR for namespace %s", kibishiiNamespace)
		} else if len(pvrs) != pvCount {
			return errors.New(fmt.Sprintf("PVR count %d is not as expected %d", len(pvrs), pvCount))
		}
	}
	fmt.Printf("KibishiiVerifyAfterRestore %s\n", time.Now().Format("2006-01-02 15:04:05"))
	if err := KibishiiVerifyAfterRestore(client, kibishiiNamespace, oneHourTimeout, DefaultKibishiiData); err != nil {
		return errors.Wrapf(err, "Error verifying kibishii after restore")
	}
	fmt.Printf("KibishiiVerifyAfterRestore done %s\n", time.Now().Format("2006-01-02 15:04:05"))
	fmt.Printf("kibishii test completed successfully\n")
	return nil
}

func installKibishii(ctx context.Context, namespace string, cloudPlatform, veleroFeatures,
	kibishiiDirectory string, useVolumeSnapshots bool) error {
	if strings.EqualFold(cloudPlatform, "azure") &&
		strings.EqualFold(veleroFeatures, "EnableCSI") {
		cloudPlatform = "azure-csi"
	}
	// We use kustomize to generate YAML for Kibishii from the checked-in yaml directories
	kibishiiInstallCmd := exec.CommandContext(ctx, "kubectl", "apply", "-n", namespace, "-k",
		kibishiiDirectory+cloudPlatform, "--timeout=90s")
	_, stderr, err := veleroexec.RunCommand(kibishiiInstallCmd)
	fmt.Printf("Install Kibishii cmd: %s\n", kibishiiInstallCmd)
	if err != nil {
		return errors.Wrapf(err, "failed to install kibishii, stderr=%s", stderr)
	}

	kibishiiSetWaitCmd := exec.CommandContext(ctx, "kubectl", "rollout", "status", "statefulset.apps/kibishii-deployment",
		"-n", namespace, "-w", "--timeout=30m")
	_, stderr, err = veleroexec.RunCommand(kibishiiSetWaitCmd)
	if err != nil {
		return errors.Wrapf(err, "failed to rollout, stderr=%s", stderr)
	}

	fmt.Printf("Waiting for kibishii jump-pad pod to be ready\n")
	jumpPadWaitCmd := exec.CommandContext(ctx, "kubectl", "wait", "--for=condition=ready", "-n", namespace, "pod/jump-pad")
	_, stderr, err = veleroexec.RunCommand(jumpPadWaitCmd)
	if err != nil {
		return errors.Wrapf(err, "Failed to wait for ready status of pod %s/%s, stderr=%s", namespace, jumpPadPod, stderr)
	}

	return err
}

func generateData(ctx context.Context, namespace string, kibishiiData *KibishiiData) error {
	timeout := 30 * time.Minute
	interval := 1 * time.Second
	err := wait.PollImmediate(interval, timeout, func() (bool, error) {
		timeout, ctxCancel := context.WithTimeout(context.Background(), time.Minute*20)
		defer ctxCancel()
		kibishiiGenerateCmd := exec.CommandContext(timeout, "kubectl", "exec", "-n", namespace, "jump-pad", "--",
			"/usr/local/bin/generate.sh", strconv.Itoa(kibishiiData.Levels), strconv.Itoa(kibishiiData.DirsPerLevel),
			strconv.Itoa(kibishiiData.FilesPerLevel), strconv.Itoa(kibishiiData.FileLength),
			strconv.Itoa(kibishiiData.BlockSize), strconv.Itoa(kibishiiData.PassNum), strconv.Itoa(kibishiiData.ExpectedNodes))
		fmt.Printf("kibishiiGenerateCmd cmd =%v\n", kibishiiGenerateCmd)

		stdout, stderr, err := veleroexec.RunCommand(kibishiiGenerateCmd)
		if err != nil || strings.Contains(stderr, "Timeout occurred") || strings.Contains(stderr, "dialing backend") {
			fmt.Printf("Kibishi generate stdout Timeout occurred: %s stderr: %s err: %s", stdout, stderr, err)
			return false, nil
		}
		return true, nil
	})

	if err != nil {
		return errors.Wrapf(err, fmt.Sprintf("Failed to wait generate data in namespace %s", namespace))
	}
	return nil
}

func verifyData(ctx context.Context, namespace string, kibishiiData *KibishiiData) error {
	timeout := 10 * time.Minute
	interval := 5 * time.Second
	err := wait.PollImmediate(interval, timeout, func() (bool, error) {
		timeout, ctxCancel := context.WithTimeout(context.Background(), time.Minute*20)
		defer ctxCancel()
		kibishiiVerifyCmd := exec.CommandContext(timeout, "kubectl", "exec", "-n", namespace, "jump-pad", "--",
			"/usr/local/bin/verify.sh", strconv.Itoa(kibishiiData.Levels), strconv.Itoa(kibishiiData.DirsPerLevel),
			strconv.Itoa(kibishiiData.FilesPerLevel), strconv.Itoa(kibishiiData.FileLength),
			strconv.Itoa(kibishiiData.BlockSize), strconv.Itoa(kibishiiData.PassNum),
			strconv.Itoa(kibishiiData.ExpectedNodes))
		fmt.Printf("kibishiiVerifyCmd cmd =%v\n", kibishiiVerifyCmd)

		stdout, stderr, err := veleroexec.RunCommand(kibishiiVerifyCmd)
		if strings.Contains(stderr, "Timeout occurred") {
			return false, nil
		}
		if err != nil {
			fmt.Printf("Kibishi verify stdout Timeout occurred: %s stderr: %s err: %s", stdout, stderr, err)
			return false, nil
		}
		return true, nil
	})

	if err != nil {
		return errors.Wrapf(err, fmt.Sprintf("Failed to wait generate data in namespace %s", namespace))
	}
	return nil
}

func waitForKibishiiPods(ctx context.Context, client TestClient, kibishiiNamespace string) error {
	return WaitForPods(ctx, client, kibishiiNamespace, []string{"jump-pad", "etcd0", "etcd1", "etcd2", "kibishii-deployment-0", "kibishii-deployment-1"})
}

func KibishiiPrepareBeforeBackup(oneHourTimeout context.Context, client TestClient,
	providerName, kibishiiNamespace, registryCredentialFile, veleroFeatures,
	kibishiiDirectory string, useVolumeSnapshots bool, kibishiiData *KibishiiData) error {

	fmt.Printf("installKibishii %s\n", time.Now().Format("2006-01-02 15:04:05"))
	if err := installKibishii(oneHourTimeout, kibishiiNamespace, providerName, veleroFeatures,
		kibishiiDirectory, useVolumeSnapshots); err != nil {
		return errors.Wrap(err, "Failed to install Kibishii workload")
	}
	fmt.Printf("installKibishii done%s\n", time.Now().Format("2006-01-02 15:04:05"))
	// wait for kibishii pod startup
	// TODO - Fix kibishii so we can check that it is ready to go
	fmt.Printf("Waiting for kibishii pods to be ready\n")
	fmt.Printf("waitForKibishiiPods %s\n", time.Now().Format("2006-01-02 15:04:05"))
	if err := waitForKibishiiPods(oneHourTimeout, client, kibishiiNamespace); err != nil {
		return errors.Wrapf(err, "Failed to wait for ready status of kibishii pods in %s", kibishiiNamespace)
	}
	fmt.Printf("waitForKibishiiPods Done %s\n", time.Now().Format("2006-01-02 15:04:05"))
	if kibishiiData == nil {
		kibishiiData = DefaultKibishiiData
	}
	fmt.Printf("generateData %s\n", time.Now().Format("2006-01-02 15:04:05"))
	if err := generateData(oneHourTimeout, kibishiiNamespace, kibishiiData); err != nil {
		return errors.Wrap(err, "Failed to generate data")
	}
	fmt.Printf("generateData done %s\n", time.Now().Format("2006-01-02 15:04:05"))
	return nil
}

func KibishiiVerifyAfterRestore(client TestClient, kibishiiNamespace string, oneHourTimeout context.Context,
	kibishiiData *KibishiiData) error {
	if kibishiiData == nil {
		kibishiiData = DefaultKibishiiData
	}
	// wait for kibishii pod startup
	// TODO - Fix kibishii so we can check that it is ready to go
	fmt.Printf("Waiting for kibishii pods to be ready\n")
	if err := waitForKibishiiPods(oneHourTimeout, client, kibishiiNamespace); err != nil {
		return errors.Wrapf(err, "Failed to wait for ready status of kibishii pods in %s", kibishiiNamespace)
	}
	//time.Sleep(60 * time.Second)
	// TODO - check that namespace exists
	fmt.Printf("running kibishii verify\n")
	if err := verifyData(oneHourTimeout, kibishiiNamespace, kibishiiData); err != nil {
		return errors.Wrap(err, "Failed to verify data generated by kibishii")
	}
	return nil
}<|MERGE_RESOLUTION|>--- conflicted
+++ resolved
@@ -54,7 +54,7 @@
 // RunKibishiiTests runs kibishii tests on the provider.
 func RunKibishiiTests(veleroCfg VeleroConfig, backupName, restoreName, backupLocation, kibishiiNamespace string,
 	useVolumeSnapshots, defaultVolumesToFsBackup bool) error {
-	pvCount := len(KibishiiPodNameList)
+	pvCount := len(KibishiiPVCNameList)
 	client := *veleroCfg.ClientToInstallVelero
 	oneHourTimeout, ctxCancel := context.WithTimeout(context.Background(), time.Minute*60)
 	defer ctxCancel()
@@ -101,21 +101,8 @@
 		RunDebug(context.Background(), veleroCLI, veleroNamespace, backupName, "")
 		return errors.Wrapf(err, "Failed to backup kibishii namespace %s", kibishiiNamespace)
 	}
-<<<<<<< HEAD
 	fmt.Printf("VeleroBackupNamespace done %s\n", time.Now().Format("2006-01-02 15:04:05"))
 	if useVolumeSnapshots {
-=======
-	var snapshotCheckPoint SnapshotCheckPoint
-	var err error
-	pvbs, err := GetPVB(oneHourTimeout, veleroCfg.VeleroNamespace, kibishiiNamespace)
-	if err != nil {
-		return errors.Wrapf(err, "failed to get PVB for namespace %s", kibishiiNamespace)
-	}
-	if useVolumeSnapshots {
-		if len(pvbs) != 0 {
-			return errors.New(fmt.Sprintln("PVB count should be 0 in namespace %s", kibishiiNamespace))
-		}
->>>>>>> 9b920202
 		if providerName == "vsphere" {
 			// Wait for uploads started by the Velero Plug-in for vSphere to complete
 			// TODO - remove after upload progress monitoring is implemented
@@ -137,14 +124,11 @@
 			return errors.Wrap(err, "exceed waiting for snapshot created in cloud")
 		}
 	} else {
-<<<<<<< HEAD
 		pvbs, err := GetPVB(oneHourTimeout, veleroCfg.VeleroNamespace, kibishiiNamespace)
-		if err != nil || len(pvbs) != 2 {
+		if err != nil {
 			return errors.Wrapf(err, "failed to get PVB for namespace %s", kibishiiNamespace)
-=======
-		if len(pvbs) != pvCount {
+		} else if len(pvbs) != pvCount {
 			return errors.New(fmt.Sprintf("PVB count %d should be %d in namespace %s", len(pvbs), pvCount, kibishiiNamespace))
->>>>>>> 9b920202
 		}
 		if providerName == "vsphere" {
 			// Wait for uploads started by the Velero Plug-in for vSphere to complete
@@ -248,9 +232,7 @@
 	timeout := 30 * time.Minute
 	interval := 1 * time.Second
 	err := wait.PollImmediate(interval, timeout, func() (bool, error) {
-		timeout, ctxCancel := context.WithTimeout(context.Background(), time.Minute*20)
-		defer ctxCancel()
-		kibishiiGenerateCmd := exec.CommandContext(timeout, "kubectl", "exec", "-n", namespace, "jump-pad", "--",
+		kibishiiGenerateCmd := exec.CommandContext(ctx, "kubectl", "exec", "-n", namespace, "jump-pad", "--",
 			"/usr/local/bin/generate.sh", strconv.Itoa(kibishiiData.Levels), strconv.Itoa(kibishiiData.DirsPerLevel),
 			strconv.Itoa(kibishiiData.FilesPerLevel), strconv.Itoa(kibishiiData.FileLength),
 			strconv.Itoa(kibishiiData.BlockSize), strconv.Itoa(kibishiiData.PassNum), strconv.Itoa(kibishiiData.ExpectedNodes))
@@ -274,9 +256,7 @@
 	timeout := 10 * time.Minute
 	interval := 5 * time.Second
 	err := wait.PollImmediate(interval, timeout, func() (bool, error) {
-		timeout, ctxCancel := context.WithTimeout(context.Background(), time.Minute*20)
-		defer ctxCancel()
-		kibishiiVerifyCmd := exec.CommandContext(timeout, "kubectl", "exec", "-n", namespace, "jump-pad", "--",
+		kibishiiVerifyCmd := exec.CommandContext(ctx, "kubectl", "exec", "-n", namespace, "jump-pad", "--",
 			"/usr/local/bin/verify.sh", strconv.Itoa(kibishiiData.Levels), strconv.Itoa(kibishiiData.DirsPerLevel),
 			strconv.Itoa(kibishiiData.FilesPerLevel), strconv.Itoa(kibishiiData.FileLength),
 			strconv.Itoa(kibishiiData.BlockSize), strconv.Itoa(kibishiiData.PassNum),
@@ -344,7 +324,7 @@
 	if err := waitForKibishiiPods(oneHourTimeout, client, kibishiiNamespace); err != nil {
 		return errors.Wrapf(err, "Failed to wait for ready status of kibishii pods in %s", kibishiiNamespace)
 	}
-	//time.Sleep(60 * time.Second)
+
 	// TODO - check that namespace exists
 	fmt.Printf("running kibishii verify\n")
 	if err := verifyData(oneHourTimeout, kibishiiNamespace, kibishiiData); err != nil {
