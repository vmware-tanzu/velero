/*
Copyright the Velero contributors.

Licensed under the Apache License, Version 2.0 (the "License");
you may not use this file except in compliance with the License.
You may obtain a copy of the License at

    http://www.apache.org/licenses/LICENSE-2.0

Unless required by applicable law or agreed to in writing, software
distributed under the License is distributed on an "AS IS" BASIS,
WITHOUT WARRANTIES OR CONDITIONS OF ANY KIND, either express or implied.
See the License for the specific language governing permissions and
limitations under the License.
*/

package e2e

import (
	"context"
	"encoding/json"
	"fmt"
	"os/exec"
	"strconv"
	"strings"
	"time"

	"github.com/google/uuid"
<<<<<<< HEAD
=======

>>>>>>> dfabfb3d
	. "github.com/onsi/ginkgo"
	. "github.com/onsi/gomega"
	"github.com/pkg/errors"
	corev1api "k8s.io/api/core/v1"
	metav1 "k8s.io/apimachinery/pkg/apis/meta/v1"
<<<<<<< HEAD
=======
	"k8s.io/apimachinery/pkg/util/wait"
>>>>>>> dfabfb3d

	"github.com/vmware-tanzu/velero/pkg/builder"
	veleroexec "github.com/vmware-tanzu/velero/pkg/util/exec"
)

var _ = Describe("[APIGroup] Velero tests with various CRD API group versions", func() {
	var (
<<<<<<< HEAD
		resource, group  string
		err              error
		ctx              = context.Background()
=======
		resource, group string
		certMgrCRD      map[string]string
		err             error
		ctx             = context.Background()
>>>>>>> dfabfb3d
	)

	client, err := newTestClient()
	Expect(err).To(Succeed(), "Failed to instantiate cluster client for group version tests")

	BeforeEach(func() {
		resource = "rockbands"
		group = "music.example.io"
<<<<<<< HEAD
=======
		certMgrCRD = map[string]string{
			"url":       "testdata/enable_api_group_versions/cert-manager.yaml",
			"namespace": "cert-manager",
		}

		err = installCRD(ctx, certMgrCRD["url"], certMgrCRD["namespace"])
		Expect(err).NotTo(HaveOccurred())
>>>>>>> dfabfb3d

		uuidgen, err = uuid.NewRandom()
		Expect(err).NotTo(HaveOccurred())

		// TODO: install Velero once for the test suite once feature flag is
		// removed and velero installation becomes the same as other e2e tests.
		if installVelero {
			err = veleroInstall(
				context.Background(),
				veleroImage,
				veleroNamespace,
				cloudProvider,
				objectStoreProvider,
				false,
				cloudCredentialsFile,
				bslBucket,
				bslPrefix,
				bslConfig,
				vslConfig,
				"EnableAPIGroupVersions", // TODO: remove when feature flag is removed
			)
			Expect(err).NotTo(HaveOccurred())
		}
	})

	AfterEach(func() {
		fmt.Printf("Clean up resource: kubectl delete crd %s.%s\n", resource, group)
		cmd := exec.CommandContext(ctx, "kubectl", "delete", "crd", resource+"."+group)
		_, stderr, err := veleroexec.RunCommand(cmd)
		if strings.Contains(stderr, "NotFound") {
			fmt.Printf("Ignore error: %v\n", stderr)
			err = nil
		}
		Expect(err).NotTo(HaveOccurred())

		err = veleroUninstall(ctx, client.kubebuilder, installVelero, veleroNamespace)
		Expect(err).NotTo(HaveOccurred())

	})

	Context("When EnableAPIGroupVersions flag is set", func() {
		It("Should back up API group version and restore by version priority", func() {
			Expect(runEnableAPIGroupVersionsTests(
				ctx,
				client,
				resource,
				group,
			)).To(Succeed(), "Failed to successfully backup and restore multiple API Groups")
		})
	})
})

func runEnableAPIGroupVersionsTests(ctx context.Context, client testClient, resource, group string) error {
	tests := []struct {
		name       string
		namespaces []string
		srcCrdYaml string
		srcCRs     map[string]string
		tgtCrdYaml string
		tgtVer     string
		cm         *corev1api.ConfigMap
		gvs        map[string][]string
		want       map[string]map[string]string
	}{
		{
			name:       "Target and source cluster preferred versions match; Preferred version v1 is restored (Priority 1, Case A).",
			srcCrdYaml: "testdata/enable_api_group_versions/case-a-source.yaml",
			srcCRs: map[string]string{
				"v1":       "testdata/enable_api_group_versions/music_v1_rockband.yaml",
				"v1alpha1": "testdata/enable_api_group_versions/music_v1alpha1_rockband.yaml",
			},
			tgtCrdYaml: "testdata/enable_api_group_versions/case-a-target.yaml",
			tgtVer:     "v1",
			cm:         nil,
			want: map[string]map[string]string{
				"annotations": {
					"rockbands.music.example.io/originalVersion": "v1",
				},
				"specs": {
					"genre": "60s rock",
				},
			},
		},
		{
			name:       "Latest common non-preferred supported version v2beta2 is restored (Priority 3, Case D).",
			srcCrdYaml: "testdata/enable_api_group_versions/case-b-source-manually-added-mutations.yaml",
			srcCRs: map[string]string{
				"v2beta2": "testdata/enable_api_group_versions/music_v2beta2_rockband.yaml",
				"v2beta1": "testdata/enable_api_group_versions/music_v2beta1_rockband.yaml",
				"v1":      "testdata/enable_api_group_versions/music_v1_rockband.yaml",
			},
			tgtCrdYaml: "testdata/enable_api_group_versions/case-d-target-manually-added-mutations.yaml",
			tgtVer:     "v2beta2",
			cm:         nil,
			want: map[string]map[string]string{
				"annotations": {
					"rockbands.music.example.io/originalVersion": "v2beta2",
				},
				"specs": {
					"genre": "60s rock",
				},
			},
		},
		{
			name:       "No common supported versions means no rockbands custom resource is restored.",
			srcCrdYaml: "testdata/enable_api_group_versions/case-a-source.yaml",
			srcCRs: map[string]string{
				"v1":       "testdata/enable_api_group_versions/music_v1_rockband.yaml",
				"v1alpha1": "testdata/enable_api_group_versions/music_v1alpha1_rockband.yaml",
			},
			tgtCrdYaml: "testdata/enable_api_group_versions/case-b-target-manually-added-mutations.yaml",
			tgtVer:     "",
			cm:         nil,
			want:       nil,
		},
		{
			name:       "User config map overrides Priority 3, Case D and restores v2beta1",
			srcCrdYaml: "testdata/enable_api_group_versions/case-b-source-manually-added-mutations.yaml",
			srcCRs: map[string]string{
				"v2beta2": "testdata/enable_api_group_versions/music_v2beta2_rockband.yaml",
				"v2beta1": "testdata/enable_api_group_versions/music_v2beta1_rockband.yaml",
				"v1":      "testdata/enable_api_group_versions/music_v1_rockband.yaml",
			},
			tgtCrdYaml: "testdata/enable_api_group_versions/case-d-target-manually-added-mutations.yaml",
			tgtVer:     "v2beta1",
			cm: builder.ForConfigMap(veleroNamespace, "enableapigroupversions").Data(
				"restoreResourcesVersionPriority",
				`rockbands.music.example.io=v2beta1,v2beta2,v2`,
			).Result(),
			want: map[string]map[string]string{
				"annotations": {
					"rockbands.music.example.io/originalVersion": "v2beta1",
				},
				"specs": {
					"genre": "60s rock",
				},
			},
		},
	}

	for i, tc := range tests {
		fmt.Printf("\n====== Test Case %d: %s ======\n", i, tc.name)

		err := installCRD(ctx, tc.srcCrdYaml)
		if err != nil {
			return errors.Wrap(err, "install music-system CRD on source cluster")
		}

		for version, cr := range tc.srcCRs {
			ns := resource + "-src-" + version

			if err := createNamespace(ctx, client, ns); err != nil {
				return errors.Wrapf(err, "create %s namespace", ns)
			}

			if err := installCR(ctx, cr, ns); err != nil {
				deleteNamespacesOnErr(ctx, tc.namespaces)
				return errors.Wrapf(err, "install %s custom resource on source cluster in namespace %s", cr, ns)
			}

			tc.namespaces = append(tc.namespaces, ns)
		}

		// Restart Velero pods in order to recognize music-system CRD right away
		// instead of waiting for discovery helper to refresh. See
		// https://github.com/vmware-tanzu/velero/issues/3471.
		if err := restartPods(ctx, veleroNamespace); err != nil {
			deleteNamespacesOnErr(ctx, tc.namespaces)
			return errors.Wrapf(err, "restart Velero pods")
		}

		backup := "backup-rockbands-" + uuidgen.String() + "-" + strconv.Itoa(i)
		namespacesStr := strings.Join(tc.namespaces, ",")

		err = veleroBackupNamespace(ctx, veleroCLI, veleroNamespace, backup, namespacesStr, "", false)
		if err != nil {
			veleroBackupLogs(ctx, veleroCLI, veleroNamespace, backup)
			deleteNamespacesOnErr(ctx, tc.namespaces)
			return errors.Wrapf(err, "back up %s namespaces on source cluster", namespacesStr)
		}

		if err := deleteCRD(ctx, tc.srcCrdYaml); err != nil {
			deleteNamespacesOnErr(ctx, tc.namespaces)
			return errors.Wrapf(err, "delete music-system CRD from source cluster")
		}

		for _, ns := range tc.namespaces {
<<<<<<< HEAD
			if err := deleteNamespace(ctx, ns); err != nil {
				deleteNamespacesOnErr(ctx, tc.namespaces)
				return errors.Wrapf(err, "delete %s namespace from source cluster", ns)
=======
			if err := client.clientGo.CoreV1().Namespaces().Delete(ctx, ns, metav1.DeleteOptions{}); err != nil {
				return errors.Wrapf(err, "deleting %s namespace from source cluster", ns)
			}

			if err := waitNamespaceDelete(ctx, ns); err != nil {
				return errors.Wrapf(err, "deleting %s namespace from source cluster", ns)
>>>>>>> dfabfb3d
			}
		}

		if err := installCRD(ctx, tc.tgtCrdYaml); err != nil {
			deleteNamespacesOnErr(ctx, tc.namespaces)
			return errors.Wrapf(err, "install music-system CRD on target cluster")
		}

		// Apply config map if there is one.
		if tc.cm != nil {
			_, err := client.clientGo.CoreV1().ConfigMaps(veleroNamespace).Create(ctx, tc.cm, metav1.CreateOptions{})
			if err != nil {
				deleteNamespacesOnErr(ctx, tc.namespaces)
				return errors.Wrap(err, "create config map with user version priorities")
			}
		}

		// Reset Velero to recognize music-system CRD.
		if err := restartPods(ctx, veleroNamespace); err != nil {
			deleteNamespacesOnErr(ctx, tc.namespaces)
			return errors.Wrapf(err, "restart Velero pods")
		}

		// Restore rockbands namespaces.
		restore := "restore-rockbands-" + uuidgen.String() + "-" + strconv.Itoa(i)

		if tc.want != nil {
			if err := veleroRestore(ctx, veleroCLI, veleroNamespace, restore, backup); err != nil {
				veleroRestoreLogs(ctx, veleroCLI, veleroNamespace, restore)
				deleteNamespacesOnErr(ctx, tc.namespaces)
				return errors.Wrapf(err, "restore %s namespaces on target cluster", namespacesStr)
			}

			annoSpec, err := resourceInfo(ctx, group, tc.tgtVer, resource)
			if err != nil {
				deleteNamespacesOnErr(ctx, tc.namespaces)
				return errors.Wrapf(
					err,
					"get annotation and spec from %s.%s/%s object",
					resource,
					group,
					tc.tgtVer,
				)
			}

			// Assertion
			if containsAll(annoSpec["annotations"], tc.want["annotations"]) != true {
				msg := fmt.Sprintf(
					"actual annotations: %v, expected annotations: %v",
					annoSpec["annotations"],
					tc.want["annotations"],
				)
				deleteNamespacesOnErr(ctx, tc.namespaces)
				return errors.New(msg)
			}

			// Assertion
			if containsAll(annoSpec["specs"], tc.want["specs"]) != true {
				msg := fmt.Sprintf(
					"actual specs: %v, expected specs: %v",
					annoSpec["specs"],
					tc.want["specs"],
				)
				deleteNamespacesOnErr(ctx, tc.namespaces)
				return errors.New(msg)
			}

		} else {
			// No custom resource should have been restored. Expect "no resource found"
			// error during restore.
			err := veleroRestore(ctx, veleroCLI, veleroNamespace, restore, backup)

			if err.Error() != "Unexpected restore phase got PartiallyFailed, expecting Completed" {
				deleteNamespacesOnErr(ctx, tc.namespaces)
				return errors.New("expected error but not none")
			}
		}

		// Clean up.
		for _, ns := range tc.namespaces {
			fmt.Println("Delete namespace", ns)
<<<<<<< HEAD
			deleteNamespace(ctx, ns)
=======
			_ = client.clientGo.CoreV1().Namespaces().Delete(ctx, ns, metav1.DeleteOptions{})
			_ = waitNamespaceDelete(ctx, ns)
		}

		// Delete source cluster music-system CRD
		_ = deleteCRD(
			ctx,
			tc.srcCRD["url"],
			tc.srcCRD["namespace"],
		)

		// Delete target cluster music-system CRD
		_ = deleteCRD(
			ctx,
			tc.tgtCRD["url"],
			tc.srcCRD["namespace"],
		)

		err = veleroUninstall(context.Background(), client.kubebuilder, installVelero, veleroNamespace)
		if err != nil {
			return err
>>>>>>> dfabfb3d
		}
		_ = deleteCRD(ctx, tc.srcCrdYaml)
		_ = deleteCRD(ctx, tc.tgtCrdYaml)
	}

	return nil
}

func installCRD(ctx context.Context, yaml string) error {
	fmt.Printf("Install CRD with %s.\n", yaml)
	cmd := exec.CommandContext(ctx, "kubectl", "apply", "-f", yaml)

	_, stderr, err := veleroexec.RunCommand(cmd)
	if err != nil {
		return errors.Wrap(err, stderr)
	}

	return nil
}

func deleteCRD(ctx context.Context, yaml string) error {
	fmt.Println("Delete CRD", yaml)
	cmd := exec.CommandContext(ctx, "kubectl", "delete", "-f", yaml, "--wait")

	_, stderr, err := veleroexec.RunCommand(cmd)
	if strings.Contains(stderr, "not found") {
		return nil
	}
	if err != nil {
		return errors.Wrap(err, stderr)
	}

	return nil
}

func restartPods(ctx context.Context, ns string) error {
	fmt.Printf("Restart pods in %s namespace.\n", ns)
	cmd := exec.CommandContext(ctx, "kubectl", "delete", "pod", "--all", "-n", ns, "--wait=true")

	_, stderr, err := veleroexec.RunCommand(cmd)
	if strings.Contains(stderr, "not found") {
		return nil
	}
	if err != nil {
		return errors.Wrap(err, stderr)
	}
	return nil
}

func deleteNamespace(ctx context.Context, ns string) error {
	fmt.Println("Delete namespace", ns)
	cmd := exec.CommandContext(ctx, "kubectl", "delete", "ns", ns, "--wait")

	_, stderr, err := veleroexec.RunCommand(cmd)
	if strings.Contains(stderr, "not found") {
		return nil
	}
	if err != nil {
		return errors.Wrap(err, stderr)
	}

	return nil
}

// DeleteNamespacesOnErr cleans up the namespaces created for a test cast after an
// error interrupts a test case.
func deleteNamespacesOnErr(ctx context.Context, namespaces []string) {
	if len(namespaces) > 0 {
		fmt.Println("An error has occurred. Cleaning up test case namespaces.")
	}

	for _, ns := range namespaces {
		deleteNamespace(ctx, ns)
	}
}

func installCR(ctx context.Context, crFile, ns string) error {
	retries := 5
	var stderr string
	var err error

	for i := 0; i < retries; i++ {
		fmt.Printf("Attempt %d: Install custom resource %s\n", i+1, crFile)
		cmd := exec.CommandContext(ctx, "kubectl", "apply", "-n", ns, "-f", crFile)
		_, stderr, err = veleroexec.RunCommand(cmd)
		if err == nil {
			fmt.Printf("Successfully installed CR on %s.\n", ns)
			return nil
		}

		fmt.Printf("Sleep for %ds before next attempt.\n", 20*i)
		time.Sleep(time.Second * time.Duration(i) * 20)
	}
	return errors.Wrap(err, stderr)
}

func resourceInfo(ctx context.Context, g, v, r string) (map[string]map[string]string, error) {
	rvg := r + "." + v + "." + g
	ns := r + "-src-" + v
	cmd := exec.CommandContext(ctx, "kubectl", "get", rvg, "-n", ns, "-o", "json")

	stdout, errMsg, err := veleroexec.RunCommand(cmd)
	if err != nil {
		return nil, errors.Wrap(err, errMsg)
	}

	var info map[string]interface{}
	if err := json.Unmarshal([]byte(stdout), &info); err != nil {
		return nil, errors.Wrap(err, "unmarshal resource info JSON")
	}
	items := info["items"].([]interface{})

	if len(items) < 1 {
		return nil, errors.New("resource info is empty")
	}

	item := items[0].(map[string]interface{})
	metadata := item["metadata"].(map[string]interface{})
	annotations := metadata["annotations"].(map[string]interface{})
	specs := item["spec"].(map[string]interface{})

	annoSpec := make(map[string]map[string]string)

	for k, v := range annotations {
		if annoSpec["annotations"] == nil {
			annoSpec["annotations"] = map[string]string{
				k: v.(string),
			}
		} else {
			annoSpec["annotations"][k] = v.(string)
		}
	}

	for k, v := range specs {
		if val, ok := v.(string); ok {
			if annoSpec["specs"] == nil {
				annoSpec["specs"] = map[string]string{
					k: val,
				}
			} else {
				annoSpec["specs"][k] = val
			}
		}
	}

	return annoSpec, nil
}

// containsAll returns true if all the map values in the needles argument
// are found in the haystack argument values.
func containsAll(haystack, needles map[string]string) bool {
	for nkey, nval := range needles {

		hval, ok := haystack[nkey]
		if !ok {
			return false
		}

		if hval != nval {
			return false
		}
	}
	return true
}<|MERGE_RESOLUTION|>--- conflicted
+++ resolved
@@ -26,19 +26,11 @@
 	"time"
 
 	"github.com/google/uuid"
-<<<<<<< HEAD
-=======
-
->>>>>>> dfabfb3d
 	. "github.com/onsi/ginkgo"
 	. "github.com/onsi/gomega"
 	"github.com/pkg/errors"
 	corev1api "k8s.io/api/core/v1"
 	metav1 "k8s.io/apimachinery/pkg/apis/meta/v1"
-<<<<<<< HEAD
-=======
-	"k8s.io/apimachinery/pkg/util/wait"
->>>>>>> dfabfb3d
 
 	"github.com/vmware-tanzu/velero/pkg/builder"
 	veleroexec "github.com/vmware-tanzu/velero/pkg/util/exec"
@@ -46,16 +38,9 @@
 
 var _ = Describe("[APIGroup] Velero tests with various CRD API group versions", func() {
 	var (
-<<<<<<< HEAD
 		resource, group  string
 		err              error
 		ctx              = context.Background()
-=======
-		resource, group string
-		certMgrCRD      map[string]string
-		err             error
-		ctx             = context.Background()
->>>>>>> dfabfb3d
 	)
 
 	client, err := newTestClient()
@@ -64,16 +49,6 @@
 	BeforeEach(func() {
 		resource = "rockbands"
 		group = "music.example.io"
-<<<<<<< HEAD
-=======
-		certMgrCRD = map[string]string{
-			"url":       "testdata/enable_api_group_versions/cert-manager.yaml",
-			"namespace": "cert-manager",
-		}
-
-		err = installCRD(ctx, certMgrCRD["url"], certMgrCRD["namespace"])
-		Expect(err).NotTo(HaveOccurred())
->>>>>>> dfabfb3d
 
 		uuidgen, err = uuid.NewRandom()
 		Expect(err).NotTo(HaveOccurred())
@@ -261,18 +236,9 @@
 		}
 
 		for _, ns := range tc.namespaces {
-<<<<<<< HEAD
 			if err := deleteNamespace(ctx, ns); err != nil {
 				deleteNamespacesOnErr(ctx, tc.namespaces)
 				return errors.Wrapf(err, "delete %s namespace from source cluster", ns)
-=======
-			if err := client.clientGo.CoreV1().Namespaces().Delete(ctx, ns, metav1.DeleteOptions{}); err != nil {
-				return errors.Wrapf(err, "deleting %s namespace from source cluster", ns)
-			}
-
-			if err := waitNamespaceDelete(ctx, ns); err != nil {
-				return errors.Wrapf(err, "deleting %s namespace from source cluster", ns)
->>>>>>> dfabfb3d
 			}
 		}
 
@@ -354,31 +320,7 @@
 		// Clean up.
 		for _, ns := range tc.namespaces {
 			fmt.Println("Delete namespace", ns)
-<<<<<<< HEAD
 			deleteNamespace(ctx, ns)
-=======
-			_ = client.clientGo.CoreV1().Namespaces().Delete(ctx, ns, metav1.DeleteOptions{})
-			_ = waitNamespaceDelete(ctx, ns)
-		}
-
-		// Delete source cluster music-system CRD
-		_ = deleteCRD(
-			ctx,
-			tc.srcCRD["url"],
-			tc.srcCRD["namespace"],
-		)
-
-		// Delete target cluster music-system CRD
-		_ = deleteCRD(
-			ctx,
-			tc.tgtCRD["url"],
-			tc.srcCRD["namespace"],
-		)
-
-		err = veleroUninstall(context.Background(), client.kubebuilder, installVelero, veleroNamespace)
-		if err != nil {
-			return err
->>>>>>> dfabfb3d
 		}
 		_ = deleteCRD(ctx, tc.srcCrdYaml)
 		_ = deleteCRD(ctx, tc.tgtCrdYaml)
