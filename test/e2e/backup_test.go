package e2e

import (
	"flag"
	"time"

	"github.com/google/uuid"
	. "github.com/onsi/ginkgo"
	. "github.com/onsi/gomega"
	"golang.org/x/net/context"

	velerov1 "github.com/vmware-tanzu/velero/pkg/apis/velero/v1"
)

var (
<<<<<<< HEAD
	veleroCLI     string
	namespace     string
	backupName    string
	restoreName   string
	cloudPlatform string // aws, vsphere, azure
=======
	backupName  string
	restoreName string
>>>>>>> 513176b2
)

var _ = Describe("Backup_aws", func() {

	BeforeEach(func() {
		flag.Parse()
	})
	Describe("backing up and restoring namespace with data", func() {
		Context("when the backup is successful", func() {
			It("generates data, backups up the namespace, deletes the namespace, restores the namespace and verifies data", func() {
				backupUUID, err := uuid.NewRandom()
				Expect(err).NotTo(HaveOccurred())
				backupName = "backup-" + backupUUID.String()
				restoreName = "restore-" + backupUUID.String()
				println("backupName = " + backupName)
				println("creating namespace " + kibishiNamespace)
				timeoutCTX, _ := context.WithTimeout(context.Background(), time.Minute)
				err = CreateNamespace(timeoutCTX, kibishiNamespace)
				Expect(err).NotTo(HaveOccurred())

				println("installing kibishii in namespace " + kibishiNamespace)
				timeoutCTX, _ = context.WithTimeout(context.Background(), time.Minute)
				err = InstallKibishii(timeoutCTX, kibishiNamespace, cloudPlatform)
				Expect(err).NotTo(HaveOccurred())

				println("running kibishii generate")
				timeoutCTX, _ = context.WithTimeout(context.Background(), time.Minute*60)

				err = GenerateData(timeoutCTX, kibishiNamespace, 2, 10, 10, 1024, 1024, 0, 2)
				Expect(err).NotTo(HaveOccurred())

				println("executing backup")
				timeoutCTX, _ = context.WithTimeout(context.Background(), time.Minute*30)

<<<<<<< HEAD
				err = BackupNamespace(timeoutCTX, veleroCLI, backupName, namespace)
=======
				err = BackupNamespace(timeoutCTX, veleroCLI, backupName, kibishiNamespace)
>>>>>>> 513176b2
				Expect(err).NotTo(HaveOccurred())
				timeoutCTX, _ = context.WithTimeout(context.Background(), time.Minute)
				err = CheckBackupPhase(timeoutCTX, veleroCLI, backupName, velerov1.BackupPhaseCompleted)

				Expect(err).NotTo(HaveOccurred())

				println("removing namespace " + kibishiNamespace)
				timeoutCTX, _ = context.WithTimeout(context.Background(), time.Minute)
				err = RemoveNamespace(timeoutCTX, kibishiNamespace)
				Expect(err).NotTo(HaveOccurred())

				println("restoring namespace")
				timeoutCTX, _ = context.WithTimeout(context.Background(), time.Minute*30)
				err = RestoreNamespace(timeoutCTX, veleroCLI, restoreName, backupName)
				Expect(err).NotTo(HaveOccurred())
				println("Checking that namespace is present")
				// TODO - check that namespace exists
				println("running kibishii verify")
				timeoutCTX, _ = context.WithTimeout(context.Background(), time.Minute*60)

				err = VerifyData(timeoutCTX, kibishiNamespace, 2, 10, 10, 1024, 1024, 0, 2)
				Expect(err).NotTo(HaveOccurred())

				println("removing namespace " + kibishiNamespace)
				timeoutCTX, _ = context.WithTimeout(context.Background(), time.Minute)
				err = RemoveNamespace(timeoutCTX, kibishiNamespace)
				Expect(err).NotTo(HaveOccurred())
			})
		})
	})
})<|MERGE_RESOLUTION|>--- conflicted
+++ resolved
@@ -13,19 +13,11 @@
 )
 
 var (
-<<<<<<< HEAD
-	veleroCLI     string
-	namespace     string
-	backupName    string
-	restoreName   string
-	cloudPlatform string // aws, vsphere, azure
-=======
 	backupName  string
 	restoreName string
->>>>>>> 513176b2
 )
 
-var _ = Describe("Backup_aws", func() {
+var _ = Describe("Backup", func() {
 
 	BeforeEach(func() {
 		flag.Parse()
@@ -57,11 +49,7 @@
 				println("executing backup")
 				timeoutCTX, _ = context.WithTimeout(context.Background(), time.Minute*30)
 
-<<<<<<< HEAD
-				err = BackupNamespace(timeoutCTX, veleroCLI, backupName, namespace)
-=======
 				err = BackupNamespace(timeoutCTX, veleroCLI, backupName, kibishiNamespace)
->>>>>>> 513176b2
 				Expect(err).NotTo(HaveOccurred())
 				timeoutCTX, _ = context.WithTimeout(context.Background(), time.Minute)
 				err = CheckBackupPhase(timeoutCTX, veleroCLI, backupName, velerov1.BackupPhaseCompleted)
