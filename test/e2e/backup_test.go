--- conflicted
+++ resolved
@@ -77,11 +77,7 @@
 			restoreName = "restore-" + uuidgen.String()
 			// Even though we are using Velero's CloudProvider plugin for object storage, the kubernetes cluster is running on
 			// KinD. So use the kind installation for Kibishii.
-<<<<<<< HEAD
-			Expect(RunKibishiiTests(client, cloudProvider, veleroCLI, veleroNamespace, backupName, restoreName, "", useVolumeSnapshots)).To(Succeed(),
-=======
 			Expect(runKibishiiTests(client, cloudProvider, veleroCLI, veleroNamespace, backupName, restoreName, "", useVolumeSnapshots, registryCredentialFile)).To(Succeed(),
->>>>>>> d913f83c
 				"Failed to successfully backup and restore Kibishii namespace")
 		})
 
@@ -126,12 +122,6 @@
 			bsls := []string{"default", additionalBsl}
 
 			for _, bsl := range bsls {
-<<<<<<< HEAD
-				backupName = fmt.Sprintf("backup-%s-%s", bsl, uuidgen)
-				restoreName = fmt.Sprintf("restore-%s-%s", bsl, uuidgen)
-
-				Expect(RunKibishiiTests(client, cloudProvider, veleroCLI, veleroNamespace, backupName, restoreName, bsl, useVolumeSnapshots)).To(Succeed(),
-=======
 				backupName = fmt.Sprintf("backup-%s", bsl)
 				restoreName = fmt.Sprintf("restore-%s", bsl)
 				// We limit the length of backup name here to avoid the issue of vsphere plugin https://github.com/vmware-tanzu/velero-plugin-for-vsphere/issues/370
@@ -142,7 +132,6 @@
 				}
 
 				Expect(runKibishiiTests(client, cloudProvider, veleroCLI, veleroNamespace, backupName, restoreName, bsl, useVolumeSnapshots, registryCredentialFile)).To(Succeed(),
->>>>>>> d913f83c
 					"Failed to successfully backup and restore Kibishii namespace using BSL %s", bsl)
 			}
 		})
