--- conflicted
+++ resolved
@@ -28,12 +28,7 @@
   ACTION='Updating'
 fi
 
-if ! command -v goimports > /dev/null; then
-  echo 'goimports is missing - please run "go get golang.org/x/tools/cmd/goimports"'
-  exit 1
-fi
-
-files="$(find . -type f -name '*.go' -not -path './vendor/*' -not -path './site/*' -not -path './pkg/generated/*' -not -name 'zz_generated*')"
+files="$(find . -type f -name '*.go' -not -path './.go/pkg/mod/*' -not -path './site/*' -not -path './pkg/generated/*' -not -name 'zz_generated*')"
 echo "${ACTION} gofmt"
 for file in ${files}; do
   output=$(gofmt "${MODE}" -s "${file}")
@@ -47,10 +42,7 @@
 else
   echo "${ACTION} gofmt - done!"
 fi
-<<<<<<< HEAD
 
 if [[ -n "${VERIFY_FMT_FAILED:-}" || -n "${VERIFY_IMPORTS_FAILED:-}" ]]; then
   exit 1
-fi
-=======
->>>>>>> a3f8c461
+fi