# Copyright 2020 the Velero contributors.
#
# Licensed under the Apache License, Version 2.0 (the "License");
# you may not use this file except in compliance with the License.
# You may obtain a copy of the License at
#
#     http://www.apache.org/licenses/LICENSE-2.0
#
# Unless required by applicable law or agreed to in writing, software
# distributed under the License is distributed on an "AS IS" BASIS,
# WITHOUT WARRANTIES OR CONDITIONS OF ANY KIND, either express or implied.
# See the License for the specific language governing permissions and
# limitations under the License.

# Velero binary build section
FROM --platform=$BUILDPLATFORM golang:1.22-bookworm AS velero-builder

ARG GOPROXY
ARG BIN
ARG PKG
ARG VERSION
ARG REGISTRY
ARG GIT_SHA
ARG GIT_TREE_STATE
ARG TARGETOS
ARG TARGETARCH
ARG TARGETVARIANT

ENV CGO_ENABLED=0 \
    GO111MODULE=on \
    GOPROXY=${GOPROXY} \
    GOOS=${TARGETOS} \
    GOARCH=${TARGETARCH} \
    GOARM=${TARGETVARIANT} \
    LDFLAGS="-X ${PKG}/pkg/buildinfo.Version=${VERSION} -X ${PKG}/pkg/buildinfo.GitSHA=${GIT_SHA} -X ${PKG}/pkg/buildinfo.GitTreeState=${GIT_TREE_STATE} -X ${PKG}/pkg/buildinfo.ImageRegistry=${REGISTRY}"

RUN mkdir -p /output/usr/bin
WORKDIR /go/src/github.com/vmware-tanzu/velero
COPY go.mod go.sum /go/src/github.com/vmware-tanzu/velero/
# --mount=type=cache,target=/go/pkg/mod,id=vbb allows reuse of build cache across builds instead of invalidating whole cache when go.mod changes
# id is to allow other stages to use the same cache path without conflicting with this stage.
# velero-builder and restic-builder uses a different go.mod from each other. id helps to avoid sharing cache with velero-builder.
RUN --mount=type=cache,target=/go/pkg/mod,id=vbb go mod download
COPY . /go/src/github.com/vmware-tanzu/velero
<<<<<<< HEAD
RUN --mount=type=cache,target=/go/pkg/mod,id=vbb GOARM=$( echo "${GOARM}" | cut -c2-) go build -o /output/${BIN} \
    -ldflags "${LDFLAGS}" ${PKG}/cmd/${BIN}
RUN --mount=type=cache,target=/go/pkg/mod,id=vbb GOARM=$( echo "${GOARM}" | cut -c2-) go build -o /output/velero-helper \
    -ldflags "${LDFLAGS}" ${PKG}/cmd/velero-helper
=======

RUN mkdir -p /output/usr/bin && \
    export GOARM=$( echo "${GOARM}" | cut -c2-) && \
    go build -o /output/${BIN} \
    -ldflags "${LDFLAGS}" ${PKG}/cmd/${BIN} && \
    go build -o /output/velero-restore-helper \
    -ldflags "${LDFLAGS}" ${PKG}/cmd/velero-restore-helper && \
    go build -o /output/velero-helper \
    -ldflags "${LDFLAGS}" ${PKG}/cmd/velero-helper && \
    go clean -modcache -cache
>>>>>>> 9afad9a2

# Restic binary build section
FROM --platform=$BUILDPLATFORM golang:1.22-bookworm AS restic-builder

ARG GOPROXY
ARG BIN
ARG TARGETOS
ARG TARGETARCH
ARG TARGETVARIANT
ARG RESTIC_VERSION

ENV CGO_ENABLED=0 \
    GO111MODULE=on \
    GOPROXY=${GOPROXY} \
    GOOS=${TARGETOS} \
    GOARCH=${TARGETARCH} \
    GOARM=${TARGETVARIANT}

# /output dir needed by last stage to copy even when BIN is not velero
RUN mkdir -p /output/usr/bin && mkdir -p /build/restic
WORKDIR /build/restic

# cache go mod download before applying patches
RUN --mount=type=cache,target=/go/pkg/mod,id=restic if [ "${BIN}" = "velero" ]; then \
        git clone --single-branch -b v${RESTIC_VERSION} https://github.com/restic/restic.git . && \
        go mod download; \
    fi

# invalidate cache if patch changes
COPY hack/fix_restic_cve.txt /go/src/github.com/vmware-tanzu/velero/hack/

# cache go mod download after applying patches
RUN --mount=type=cache,target=/go/pkg/mod,id=restic if [ "${BIN}" = "velero" ]; then \
        git apply /go/src/github.com/vmware-tanzu/velero/hack/fix_restic_cve.txt && \
        go mod download; \
    fi

# arch specific build layer
RUN --mount=type=cache,target=/go/pkg/mod,id=restic if [ "${BIN}" = "velero" ]; then \ 
        GOARM=$(echo "${GOARM}" | cut -c2-) go run build.go --goos "${GOOS}" --goarch "${GOARCH}" --goarm "${GOARM}" -o /output/usr/bin/restic && \
        chmod +x /output/usr/bin/restic; \
    fi

# Velero image packing section
FROM paketobuildpacks/run-jammy-tiny:latest

LABEL maintainer="Xun Jiang <jxun@vmware.com>"

COPY --from=velero-builder /output /

COPY --from=restic-builder /output /

USER cnb:cnb
<|MERGE_RESOLUTION|>--- conflicted
+++ resolved
@@ -42,14 +42,8 @@
 # velero-builder and restic-builder uses a different go.mod from each other. id helps to avoid sharing cache with velero-builder.
 RUN --mount=type=cache,target=/go/pkg/mod,id=vbb go mod download
 COPY . /go/src/github.com/vmware-tanzu/velero
-<<<<<<< HEAD
-RUN --mount=type=cache,target=/go/pkg/mod,id=vbb GOARM=$( echo "${GOARM}" | cut -c2-) go build -o /output/${BIN} \
-    -ldflags "${LDFLAGS}" ${PKG}/cmd/${BIN}
-RUN --mount=type=cache,target=/go/pkg/mod,id=vbb GOARM=$( echo "${GOARM}" | cut -c2-) go build -o /output/velero-helper \
-    -ldflags "${LDFLAGS}" ${PKG}/cmd/velero-helper
-=======
 
-RUN mkdir -p /output/usr/bin && \
+RUN --mount=type=cache,target=/go/pkg/mod,id=vbb mkdir -p /output/usr/bin && \
     export GOARM=$( echo "${GOARM}" | cut -c2-) && \
     go build -o /output/${BIN} \
     -ldflags "${LDFLAGS}" ${PKG}/cmd/${BIN} && \
@@ -58,7 +52,6 @@
     go build -o /output/velero-helper \
     -ldflags "${LDFLAGS}" ${PKG}/cmd/velero-helper && \
     go clean -modcache -cache
->>>>>>> 9afad9a2
 
 # Restic binary build section
 FROM --platform=$BUILDPLATFORM golang:1.22-bookworm AS restic-builder
